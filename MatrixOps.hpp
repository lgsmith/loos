/*
  MatrixOps.hpp
*/

/*
  This file is part of LOOS.

  LOOS (Lightweight Object-Oriented Structure library)
  Copyright (c) 2009, Tod D. Romo, Alan Grossfield
  Department of Biochemistry and Biophysics
  School of Medicine & Dentistry, University of Rochester

  This package (LOOS) is free software: you can redistribute it and/or modify
  it under the terms of the GNU General Public License as published by
  the Free Software Foundation under version 3 of the License.

  This package is distributed in the hope that it will be useful,
  but WITHOUT ANY WARRANTY; without even the implied warranty of
  MERCHANTABILITY or FITNESS FOR A PARTICULAR PURPOSE.  See the
  GNU General Public License for more details.

  You should have received a copy of the GNU General Public License
  along with this program.  If not, see <http://www.gnu.org/licenses/>.
*/

#if !defined MATRIXOPS_HPP
#define MATRIXOPS_HPP

#include <loos_defs.hpp>
#include <MatrixImpl.hpp>
#include <exceptions.hpp>
#include <stdexcept>
#include <cmath>



namespace loos {


  typedef Math::Matrix<float, Math::ColMajor> RealMatrix;
  typedef Math::Matrix<double, Math::ColMajor> DoubleMatrix;

  /**
   * Note: the operator overloads presented for DoubleMatrix are not
   * going to be efficient.  They are only provided as a convenience
   * for working with matrices in LOOS.  If you need to perform more
   * serious linear algebra operations, you are encouraged to use
   * a 3rd party library for your tool.
   */
  namespace Math {

    //! Compute the SVD of a single precision matrix
    boost::tuple<RealMatrix, RealMatrix, RealMatrix> svd(RealMatrix& M);

    //! Compute the SVD of a double precision matrix
    /**
     * The SVD functions will overwrite the source matrix \arg M
     */
    boost::tuple<DoubleMatrix, DoubleMatrix, DoubleMatrix> svd(DoubleMatrix& M);

    //! Matrix-matrix multiply (using BLAS)
    DoubleMatrix MMMultiply(const DoubleMatrix& A, const DoubleMatrix& B, const bool transa = false, const bool transb = false);

    //! Pseudo-inverse of a matrix using the SVD
    DoubleMatrix invert(DoubleMatrix& A, const float eps = 1e-5);

    //! An identity matrix of size n
    DoubleMatrix eye(const uint n);


    //! Overloaded operators for DoubleMatrix matrices (see important note below)
    void operator+=(DoubleMatrix& A, const DoubleMatrix& B);

    DoubleMatrix operator+(const DoubleMatrix& A, const DoubleMatrix& B);
    void operator-=(DoubleMatrix& A, const DoubleMatrix& B);
    DoubleMatrix operator-(const DoubleMatrix& A, const DoubleMatrix& B);
    void operator*=(DoubleMatrix& A, const float d);
    DoubleMatrix operator*(const DoubleMatrix& A, const float d);
    void operator*=(DoubleMatrix& A, const DoubleMatrix& B);
    DoubleMatrix operator*(const DoubleMatrix& A, const DoubleMatrix& B);
    DoubleMatrix operator-(DoubleMatrix& A);

    //! Returns a copy of the matrix with the columns permuted by the indices
    DoubleMatrix permuteColumns(const DoubleMatrix& A, const std::vector<uint> indices);
    //! Returns a copy of the matrix with the rows permuted by the indices
    DoubleMatrix permuteRows(const DoubleMatrix& A, const std::vector<uint> indices);
    
    //! Reverses the columns in place
    void reverseColumns(DoubleMatrix& A);
    //! Reverses the rows in place
    void reverseRows(DoubleMatrix& A);

    //! Computes the overlap between two subspaces (matrices of column vectors)
    double subspaceOverlap(const DoubleMatrix& A, const DoubleMatrix& B, uint nmodes = 0);

    //! Computes the covariance overlap between two subspaces
    /**
     * This function expects a set of eigenpairs for comparison.  The
     * eigenvalues are stored in a Matrix-vector (i.e. an nx1
     * matrix).  The eigenvectors are stored in the columns of the
     * respective matrices.
     *
     * Note: Be sure that the eigenvalues are scaled appropriately.
     * For example, when comparing PCA and ENM, the ENM eigenvalues
     * are inversely proportional to the PCA eigenvalues while the PCA
     * "eigenvalues" are actually the singular values (and hence the
     * square-root of the eigenvalues of AA'
     *
     * Note: It is possible for double sum to be slightly greater than
     * 2x the sum of the eigenvalues, which results in trying to take
     * the square root of a negative number.  To prevent this, we
     * actually use the absolute value of the difference.
     *
     * Note: Due to rounding errors in single precision, it is
     * possible that the covariance overlap of a set of eigenpairs
     * against itself will not come out to be exactly 1, but will be
     * close (i.e. to within 1e-3).
     */
<<<<<<< HEAD
    double covarianceOverlap(const DoubleMatrix& lamA, const DoubleMatrix& UA, const DoubleMatrix& lamB, const DoubleMatrix& UB, const double tol = 1e-3);
=======
    double covarianceOverlap(const RealMatrix& lamA, const RealMatrix& UA, const RealMatrix& lamB, const RealMatrix& UB);
>>>>>>> 4b3e641a
  };


};


#endif<|MERGE_RESOLUTION|>--- conflicted
+++ resolved
@@ -59,39 +59,39 @@
     boost::tuple<DoubleMatrix, DoubleMatrix, DoubleMatrix> svd(DoubleMatrix& M);
 
     //! Matrix-matrix multiply (using BLAS)
-    DoubleMatrix MMMultiply(const DoubleMatrix& A, const DoubleMatrix& B, const bool transa = false, const bool transb = false);
+    RealMatrix MMMultiply(const RealMatrix& A, const RealMatrix& B, const bool transa = false, const bool transb = false);
 
     //! Pseudo-inverse of a matrix using the SVD
-    DoubleMatrix invert(DoubleMatrix& A, const float eps = 1e-5);
+    RealMatrix invert(RealMatrix& A, const float eps = 1e-5);
 
     //! An identity matrix of size n
-    DoubleMatrix eye(const uint n);
+    RealMatrix eye(const uint n);
 
 
-    //! Overloaded operators for DoubleMatrix matrices (see important note below)
-    void operator+=(DoubleMatrix& A, const DoubleMatrix& B);
+    //! Overloaded operators for RealMatrix matrices (see important note below)
+    void operator+=(RealMatrix& A, const RealMatrix& B);
 
-    DoubleMatrix operator+(const DoubleMatrix& A, const DoubleMatrix& B);
-    void operator-=(DoubleMatrix& A, const DoubleMatrix& B);
-    DoubleMatrix operator-(const DoubleMatrix& A, const DoubleMatrix& B);
-    void operator*=(DoubleMatrix& A, const float d);
-    DoubleMatrix operator*(const DoubleMatrix& A, const float d);
-    void operator*=(DoubleMatrix& A, const DoubleMatrix& B);
-    DoubleMatrix operator*(const DoubleMatrix& A, const DoubleMatrix& B);
-    DoubleMatrix operator-(DoubleMatrix& A);
+    RealMatrix operator+(const RealMatrix& A, const RealMatrix& B);
+    void operator-=(RealMatrix& A, const RealMatrix& B);
+    RealMatrix operator-(const RealMatrix& A, const RealMatrix& B);
+    void operator*=(RealMatrix& A, const float d);
+    RealMatrix operator*(const RealMatrix& A, const float d);
+    void operator*=(RealMatrix& A, const RealMatrix& B);
+    RealMatrix operator*(const RealMatrix& A, const RealMatrix& B);
+    RealMatrix operator-(RealMatrix& A);
 
     //! Returns a copy of the matrix with the columns permuted by the indices
-    DoubleMatrix permuteColumns(const DoubleMatrix& A, const std::vector<uint> indices);
+    RealMatrix permuteColumns(const RealMatrix& A, const std::vector<uint> indices);
     //! Returns a copy of the matrix with the rows permuted by the indices
-    DoubleMatrix permuteRows(const DoubleMatrix& A, const std::vector<uint> indices);
+    RealMatrix permuteRows(const RealMatrix& A, const std::vector<uint> indices);
     
     //! Reverses the columns in place
-    void reverseColumns(DoubleMatrix& A);
+    void reverseColumns(RealMatrix& A);
     //! Reverses the rows in place
-    void reverseRows(DoubleMatrix& A);
+    void reverseRows(RealMatrix& A);
 
     //! Computes the overlap between two subspaces (matrices of column vectors)
-    double subspaceOverlap(const DoubleMatrix& A, const DoubleMatrix& B, uint nmodes = 0);
+    double subspaceOverlap(const RealMatrix& A, const RealMatrix& B, uint nmodes = 0);
 
     //! Computes the covariance overlap between two subspaces
     /**
@@ -116,11 +116,7 @@
      * against itself will not come out to be exactly 1, but will be
      * close (i.e. to within 1e-3).
      */
-<<<<<<< HEAD
-    double covarianceOverlap(const DoubleMatrix& lamA, const DoubleMatrix& UA, const DoubleMatrix& lamB, const DoubleMatrix& UB, const double tol = 1e-3);
-=======
     double covarianceOverlap(const RealMatrix& lamA, const RealMatrix& UA, const RealMatrix& lamB, const RealMatrix& UB);
->>>>>>> 4b3e641a
   };
 
 
