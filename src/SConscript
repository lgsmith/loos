--- conflicted
+++ resolved
@@ -42,11 +42,8 @@
 apps = apps + ' index_range_parser.cpp'
 apps = apps + ' Weights.cpp'
 apps = apps + ' UniformWeight.cpp'
-<<<<<<< HEAD
-=======
 apps = apps + ' WeightsFromFile.cpp'
 apps = apps + ' RnaSuite.cpp'
->>>>>>> 780a69f0
 
 if (env['HAS_NETCDF']):
    apps = apps + ' amber_netcdf.cpp'
@@ -62,24 +59,6 @@
 
 # Header files...
 hdr = 'alignment.hpp amber.hpp amber_rst.hpp amber_traj.hpp Atom.hpp AtomicGroup.hpp ccpdb.hpp Coord.hpp'
-<<<<<<< HEAD
-hdr = hdr + ' cryst.hpp dcd.hpp dcd_utils.hpp dcdwriter.hpp ensembles.hpp Fmt.hpp'
-hdr = hdr + ' HBondDetector.hpp'
-hdr = hdr + ' Geometry.hpp KernelActions.hpp Kernel.hpp KernelStack.hpp'
-hdr = hdr + ' KernelValue.hpp loos_defs.hpp loos.hpp LoosLexer.hpp Matrix44.hpp'
-hdr = hdr + ' Matrix.hpp MatrixImpl.hpp MatrixIO.hpp MatrixOrder.hpp MatrixRead.hpp'
-hdr = hdr + ' MatrixStorage.hpp MatrixUtils.hpp MatrixWrite.hpp ParserDriver.hpp'
-hdr = hdr + ' Parser.hpp pdb.hpp pdb_remarks.hpp pdbtraj.hpp PeriodicBox.hpp psf.hpp'
-hdr = hdr + ' Selectors.hpp sfactories.hpp StreamWrapper.hpp loos_timer.hpp'
-hdr = hdr + ' TimeSeries.hpp tinker_arc.hpp tinkerxyz.hpp Trajectory.hpp'
-hdr = hdr + ' UniqueStrings.hpp utils.hpp XForm.hpp ProgressCounters.hpp ProgressTriggers.hpp'
-hdr = hdr + ' grammar.hh location.hh position.hh stack.hh FlexLexer.h'
-hdr = hdr + ' xdr.hpp xtc.hpp gro.hpp trr.hpp exceptions.hpp MatrixOps.hpp sorting.hpp'
-hdr = hdr + ' Simplex.hpp charmm.hpp AtomicNumberDeducer.hpp OptionsFramework.hpp'
-hdr = hdr + ' utils_random.hpp utils_structural.hpp LineReader.hpp xtcwriter.hpp'
-hdr = hdr + ' trajwriter.hpp MultiTraj.hpp index_range_parser.hpp'
-hdr = hdr + ' Weights.hpp UniformWeight.hpp ObsVector.hpp'
-=======
 hdr += ' cryst.hpp dcd.hpp dcd_utils.hpp dcdwriter.hpp ensembles.hpp Fmt.hpp'
 hdr += ' HBondDetector.hpp'
 hdr += ' Geometry.hpp KernelActions.hpp Kernel.hpp KernelStack.hpp'
@@ -95,8 +74,7 @@
 hdr += ' Simplex.hpp charmm.hpp AtomicNumberDeducer.hpp OptionsFramework.hpp'
 hdr += ' utils_random.hpp utils_structural.hpp LineReader.hpp xtcwriter.hpp'
 hdr += ' trajwriter.hpp MultiTraj.hpp index_range_parser.hpp'
-hdr += ' RnaSuite.hpp Weights.hpp UniformWeight.hpp WeightsFromFile.hpp'
->>>>>>> 780a69f0
+hdr += ' RnaSuite.hpp Weights.hpp UniformWeight.hpp WeightsFromFile.hpp ObsVector.hpp'
 
 if (env['HAS_NETCDF']):
     hdr += ' amber_netcdf.hpp'
