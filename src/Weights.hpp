/*
  This file is part of LOOS.

  LOOS (Lightweight Object-Oriented Structure library)
  Copyright (c) 2008, Tod D. Romo, Alan Grossfield
  Department of Biochemistry and Biophysics
  School of Medicine & Dentistry, University of Rochester

  This package (LOOS) is free software: you can redistribute it and/or modify
  it under the terms of the GNU General Public License as published by
  the Free Software Foundation under version 3 of the License.

  This package is distributed in the hope that it will be useful,
  but WITHOUT ANY WARRANTY; without even the implied warranty of
  MERCHANTABILITY or FITNESS FOR A PARTICULAR PURPOSE.  See the
  GNU General Public License for more details.

  You should have received a copy of the GNU General Public License
  along with this program.  If not, see <http://www.gnu.org/licenses/>.
*/

#if !defined(LOOS_WEIGHTS_HPP)
#define LOOS_WEIGHTS_HPP

#include <Trajectory.hpp>
#include <exceptions.hpp>
#include <iostream>
#include <loos_defs.hpp>
#include <map>
#include <stdexcept>
#include <string>

namespace loos {

<<<<<<< HEAD
    class Weights {
    public:
        uint current_frame;
    private:
        double _total;
        std::string _filename;
        bool _has_list;

    public:
        virtual const double get();
        virtual const double get(const uint index);
        virtual void set(double newWeight);
        virtual void set(double newWeight, const uint index);
        virtual uint size();

        virtual void normalize();
        virtual void accumulate();
        virtual void accumulate(const uint index);
        virtual const double totalWeight();
        virtual const double trajWeight();
        virtual void add_traj(pTraj&  traj);
        virtual const double operator()();
        virtual const double operator()(const uint index);
        virtual void operator()(double newWeight);
        virtual void operator()(double newWeight, const uint index);
        virtual void operator()(std::vector<double>& newWeights);
        
        std::vector<double> weights();

    private:
        uint read_weights(const std::string &filename);
        uint _num_weights;
        pTraj _traj;
        std::vector<double> _weights;
        std::map<std::string, std::string> _weights_files;
        double _totalTraj;

    public:
        Weights(const std::string &filename, pTraj& traj ):
                                        current_frame(0),
                                        _total(0.0),
                                        _filename(filename),
                                        _has_list(false)
                                       {
            add_traj(traj);
        };

        Weights(const std::string &filename): current_frame(0),
                                              _total(0.0),
                                             _filename(filename),
                                             _has_list(false) {

        };

        Weights() : current_frame(0),
                    _total(0.0),
                    _has_list(false)
                    {

        };

        // define virtual destructor inline to ensure vtable gets made correctly.
        virtual ~Weights() { }

        uint read_weights_list(const std::string &filename);


    };

}
=======
class Weights {
public:
  uint current_frame;

protected:
  std::vector<double> _weights;
  pTraj _traj;
  uint _num_weights;
  double _total;
  double _totalTraj;

public:
  // all of these public methods have a definition
  virtual void addTraj(pTraj &traj);
  virtual const double get();
  virtual const double get(const uint index);
  virtual void set(double newWeight);
  virtual void set(double newWeight, const uint index);
  virtual uint size();

  virtual void normalize();
  virtual void accumulate();
  virtual void accumulate(const uint index);
  virtual const double totalWeight();
  virtual const double trajWeight();
  virtual const double operator()();
  virtual const double operator()(const uint index);
  virtual void operator()(double newWeight);
  virtual void operator()(double newWeight, const uint index);
  virtual void operator()(std::vector<double> &newWeights);

  virtual std::vector<double> weights();

public:
  Weights(const std::vector<double> &weightsvec, pTraj &traj)
      : current_frame(0), _weights(weightsvec), _traj{traj},
        _num_weights(weightsvec.size()), _total(0.0) {};

  Weights(const std::vector<double> &weightsvec)
      : current_frame(0), _weights(weightsvec), _num_weights(weightsvec.size()),
        _total(0.0){};
  //! mostly here for function-based weights instances, such as UniformWeight
  //! (constant function).
  Weights(pTraj &traj)
      : current_frame(0), _traj(traj), _num_weights{traj->nframes()},
        _total(0.0){};

  Weights() : current_frame(0), _total(0.0){};

  // define virtual destructor inline to ensure vtable gets made correctly.
  virtual ~Weights() {}
};

} // namespace loos
>>>>>>> 780a69f0

#endif<|MERGE_RESOLUTION|>--- conflicted
+++ resolved
@@ -32,78 +32,6 @@
 
 namespace loos {
 
-<<<<<<< HEAD
-    class Weights {
-    public:
-        uint current_frame;
-    private:
-        double _total;
-        std::string _filename;
-        bool _has_list;
-
-    public:
-        virtual const double get();
-        virtual const double get(const uint index);
-        virtual void set(double newWeight);
-        virtual void set(double newWeight, const uint index);
-        virtual uint size();
-
-        virtual void normalize();
-        virtual void accumulate();
-        virtual void accumulate(const uint index);
-        virtual const double totalWeight();
-        virtual const double trajWeight();
-        virtual void add_traj(pTraj&  traj);
-        virtual const double operator()();
-        virtual const double operator()(const uint index);
-        virtual void operator()(double newWeight);
-        virtual void operator()(double newWeight, const uint index);
-        virtual void operator()(std::vector<double>& newWeights);
-        
-        std::vector<double> weights();
-
-    private:
-        uint read_weights(const std::string &filename);
-        uint _num_weights;
-        pTraj _traj;
-        std::vector<double> _weights;
-        std::map<std::string, std::string> _weights_files;
-        double _totalTraj;
-
-    public:
-        Weights(const std::string &filename, pTraj& traj ):
-                                        current_frame(0),
-                                        _total(0.0),
-                                        _filename(filename),
-                                        _has_list(false)
-                                       {
-            add_traj(traj);
-        };
-
-        Weights(const std::string &filename): current_frame(0),
-                                              _total(0.0),
-                                             _filename(filename),
-                                             _has_list(false) {
-
-        };
-
-        Weights() : current_frame(0),
-                    _total(0.0),
-                    _has_list(false)
-                    {
-
-        };
-
-        // define virtual destructor inline to ensure vtable gets made correctly.
-        virtual ~Weights() { }
-
-        uint read_weights_list(const std::string &filename);
-
-
-    };
-
-}
-=======
 class Weights {
 public:
   uint current_frame;
@@ -158,6 +86,5 @@
 };
 
 } // namespace loos
->>>>>>> 780a69f0
 
 #endif