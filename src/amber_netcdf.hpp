--- conflicted
+++ resolved
@@ -72,7 +72,6 @@
 		// to keep it from trying to use an istream (since the C netcdf API
 		// doesn't support this)
 
-<<<<<<< HEAD
 		explicit AmberNetcdf(const std::string& s, const uint na)
 			: Trajectory(s),
 			  _coord_data(new GCoord::element_type[na*3]),
@@ -80,24 +79,11 @@
 			  _box_data(new GCoord::element_type[3]),
 			  _periodic(false),
 			  _velocities(false),
-			  _timestep(1e-12),
-			  _current_frame(0)
+			  _timestep(1e-12)
 		{
 			cached_first = false;
 			init(s.c_str(), na);
 		}
-=======
-    explicit AmberNetcdf(const std::string& s, const uint na)
-      : Trajectory(s), 
-	_coord_data(new GCoord::element_type[na*3]),
-	_box_data(new GCoord::element_type[3]),
-	_periodic(false),
-	_timestep(1e-12)
-	{
-      cached_first = false;
-      init(s.c_str(), na);
-    }
->>>>>>> ed8d6207
 
 
 		~AmberNetcdf() {
@@ -126,8 +112,6 @@
 		virtual bool hasVelocities() const { return(_velocities); }
 		virtual double velocityConversionFactor() const { return(1.0); }
 
-<<<<<<< HEAD
-
 
 		std::vector<GCoord> coords() const {
 			std::vector<GCoord> res;
@@ -150,9 +134,9 @@
 		void updateGroupCoordsImpl(AtomicGroup& g);
 		void updateGroupVelocitiesImpl(AtomicGroup& g);
 		bool parseFrame();
-		void seekNextFrameImpl();
-		void seekFrameImpl(const uint frame);
-		void rewindImpl();
+		void seekNextFrameImpl() { }
+		void seekFrameImpl(const uint frame) { }
+		void rewindImpl() { }
 
 		std::vector<GCoord> velocitiesImpl() const;
 
@@ -164,7 +148,6 @@
 		bool _periodic;
 		bool _velocities;
 		float _timestep;
-		uint _current_frame;
 		int _ncid;
 		size_t _nframes;
 		size_t _natoms;
@@ -174,28 +157,6 @@
 		int _velocities_id;
 		std::string _title, _application, _program, _programVersion, _conventions, _conventionVersion;
 	};
-=======
-    void updateGroupCoordsImpl(AtomicGroup& g);
-    bool parseFrame();
-	void seekNextFrameImpl() { }
-	void seekFrameImpl(const uint frame) { }
-	void rewindImpl() { }
-
-
-  private:
-    GCoord::element_type* _coord_data;
-    GCoord::element_type* _box_data;
-    bool _periodic;
-    float _timestep;
-	int _ncid;
-    size_t _nframes;
-    size_t _natoms;
-    int _coord_id;
-    size_t _coord_size;
-    int _cell_lengths_id;
-    std::string _title, _application, _program, _programVersion, _conventions, _conventionVersion;
-  };
->>>>>>> ed8d6207
 
 
 }
