--- conflicted
+++ resolved
@@ -25,771 +25,6 @@
 #include <boost/lambda/lambda.hpp>
 
 namespace loos {
-<<<<<<< HEAD
-  namespace OptionsFramework {
-
-    void BasicOptions::addGeneric(po::options_description& opts) {
-      if (!full_help.empty())
-        opts.add_options()("fullhelp", "More detailed help");
-
-      opts.add_options()
-        ("help,h", "Produce this message")
-        ("verbosity,v", po::value<int>(&verbosity)->default_value(verbosity), "Verbosity of output (if available)");
-    }
-
-    std::string BasicOptions::print() const {
-      std::ostringstream oss;
-      oss << "verbosity=" << verbosity ;
-      return(oss.str());
-    }
-
-
-    // Presumably, BasicOptions will be the first OptionsPackage in
-    // the list of options.  This means we can catch the --fullhelp at
-    // the check() stage.  If we try later (i.e. with
-    // postConditions()), then another OptionsPackage may fail the
-    // check (such as required args or a model name)
-    bool BasicOptions::check(po::variables_map& map) {
-      if (!full_help.empty()) {
-        if (map.count("fullhelp")) {
-          std::cout << full_help << std::endl;
-          return(true);
-        }
-      }
-      return(false);
-    }
-
-
-    void BasicOptions::setFullHelp(const std::string& s) {
-      full_help = s;
-    }
-
-    // -------------------------------------------------------
-
-    void OutputPrefix::addGeneric(po::options_description& opts) {
-      opts.add_options()
-        ("prefix,p", po::value<std::string>(&prefix)->default_value(prefix), label.c_str());
-    }
-
-    std::string OutputPrefix::print() const {
-      std::ostringstream oss;
-      oss << "prefix='" << prefix << "'";
-      return(oss.str());
-    }
-
-    // -------------------------------------------------------
-
-    void BasicSelection::addGeneric(po::options_description& opts) {
-      opts.add_options()
-        ("selection,s", po::value<std::string>(&selection)->default_value(selection), label.c_str());
-    }
-
-    std::string BasicSelection::print() const {
-      std::ostringstream oss;
-      oss << "selection='" << selection << "'";
-      return(oss.str());
-    }
-
-    // -------------------------------------------------------
-    void BasicSplitBy::addGeneric(po::options_description& opts) {
-      opts.add_options()
-        ("splitby", po::value<std::string>(&split_method)->default_value(split_method), label.c_str());
-    }
-
-    std::string BasicSplitBy::print() const {
-      std::ostringstream oss;
-      oss << "splitby='" << split_method << "'";
-      return(oss.str());
-    }
-
-    BasicSplitBy::SplitType BasicSplitBy::methodToType(const std::string& name)
-    {
-      std::string canonical_name(name);
-      boost::to_upper(canonical_name);
-
-      if (canonical_name == "NONE")
-	return(NONE);
-      else if (canonical_name == "MOL")
-	return(MOLECULE);
-      else if (canonical_name == "SEGID")
-	return(SEGID);
-      else if (canonical_name == "RES")
-	return(RESIDUE);
-
-
-      throw(OptionsError("Invalid split-by method in options"));
-    }
-
-    bool BasicSplitBy::postConditions(po::variables_map& map)
-    {
-      try {
-	split_type = methodToType(split_method);
-      }
-      catch (OptionsError& e) {
-	std::cerr << "Error- '" << split_method << "' is an invalid method for splitting a selection.\n";
-	return(false);
-      }
-      catch (...) {
-	throw;
-      }
-
-
-      return(true);
-    }
-
-    std::vector<AtomicGroup> BasicSplitBy::split(const AtomicGroup& grp)
-    {
-      std::vector<AtomicGroup> result;
-
-      switch(split_type) {
-      case NONE:
-	result.push_back(grp);
-	break;
-
-      case MOLECULE:
-	result = grp.splitByMolecule();
-	break;
-
-      case SEGID:
-	result = grp.splitByUniqueSegid();
-	break;
-
-      case RESIDUE:
-	result = grp.splitByResidue();
-	break;
-
-      default:
-	throw(LOOSError("Unknown split method"));
-      }
-
-      return(result);
-    }
-
-
-
-    // -------------------------------------------------------
-
-    void ModelWithCoords::addGeneric(po::options_description& opts) {
-      std::string filetypes = "Model types:\n" + availableSystemFileTypes();
-
-      opts.add_options()
-        ("coordinates,c", po::value<std::string>(&coords_name)->default_value(coords_name), "File to use for coordinates")
-        ("modeltype", po::value<std::string>(), filetypes.c_str());
-    }
-
-    void ModelWithCoords::addHidden(po::options_description& opts) {
-      opts.add_options()
-        ("model", po::value<std::string>(&model_name), "Model Filename");
-    }
-
-
-    void ModelWithCoords::addPositional(po::positional_options_description& pos) {
-      pos.add("model", 1);
-    }
-
-
-    bool ModelWithCoords::check(po::variables_map& map) {
-      return(!map.count("model"));
-    }
-
-    bool ModelWithCoords::postConditions(po::variables_map& map) {
-      if (map.count("modeltype")) {
-        model_type = map["modeltype"].as<std::string>();
-        model = loadStructureWithCoords(model_name, model_type, coords_name);
-      } else
-        model = loadStructureWithCoords(model_name, coords_name);
-
-      return(true);
-    }
-
-    std::string ModelWithCoords::help() const { return("model"); }
-
-
-    std::string ModelWithCoords::print() const {
-      std::ostringstream oss;
-
-      oss << boost::format("model='%s', modeltype='%s'") % model_name % model_type;
-      if (!coords_name.empty())
-        oss << boost::format(", coords='%s'") % coords_name;
-
-      return(oss.str());
-    }
-
-
-
-
-    // -------------------------------------------------------
-
-
-    void TwoModelsWithCoords::addGeneric(po::options_description& opts) {
-      std::string filetypes = "Model types:\n" + availableSystemFileTypes();
-      std::string optdesc1 = std::string("File to use for coordinates for") + desc1;
-      std::string optdesc2 = std::string("File to use for coordinates for") + desc2;
-
-
-      opts.add_options()
-        ("coord1,c", po::value<std::string>(&coords1_name)->default_value(coords1_name), optdesc1.c_str())
-        ("model1type", po::value<std::string>(), filetypes.c_str())
-        ("coord2,d", po::value<std::string>(&coords2_name)->default_value(coords2_name), optdesc2.c_str())
-        ("model2type", po::value<std::string>(), filetypes.c_str());
-    }
-
-    void TwoModelsWithCoords::addHidden(po::options_description& opts) {
-      opts.add_options()
-        ("model1", po::value<std::string>(&model1_name), desc1.c_str())
-        ("model2", po::value<std::string>(&model2_name), desc2.c_str());
-    }
-
-
-    void TwoModelsWithCoords::addPositional(po::positional_options_description& pos) {
-      pos.add("model1", 1);
-      pos.add("model2", 1);
-    }
-
-
-    bool TwoModelsWithCoords::check(po::variables_map& map) {
-      return(!(map.count("model1") && map.count("model2")));
-    }
-
-    bool TwoModelsWithCoords::postConditions(po::variables_map& map) {
-      if (map.count("model1type")) {
-        model1_type = map["model1type"].as<std::string>();
-        model1 = loadStructureWithCoords(model1_name, model1_type, coords1_name);
-      } else
-        model1 = loadStructureWithCoords(model1_name, coords1_name);
-
-      if (map.count("model2type")) {
-        model2_type = map["model2type"].as<std::string>();
-        model2 = loadStructureWithCoords(model2_name, model2_type, coords2_name);
-      } else
-        model2 = loadStructureWithCoords(model2_name, coords2_name);
-
-      return(true);
-    }
-
-    std::string TwoModelsWithCoords::help() const {
-      std::string msg = desc1 + " " + desc2;
-      return(msg);
-    }
-
-
-    std::string TwoModelsWithCoords::print() const {
-      std::ostringstream oss;
-
-      oss << boost::format("model1='%s', model1type='%s'") % model1_name % model1_type;
-      if (!coords1_name.empty())
-        oss << boost::format(", coords1='%s'") % coords1_name;
-
-      oss << boost::format("model2='%s', model2type='%s'") % model2_name % model2_type;
-      if (!coords2_name.empty())
-        oss << boost::format(", coords2='%s'") % coords2_name;
-
-      return(oss.str());
-    }
-
-
-
-
-    // -------------------------------------------------------
-
-
-
-    void BasicTrajectory::addGeneric(po::options_description& opts) {
-      std::string modeltypes = "Model types:\n" + availableSystemFileTypes();
-      std::string trajtypes = "Trajectory types:\n" + availableTrajectoryFileTypes();
-
-      opts.add_options()
-        ("skip,k", po::value<unsigned int>(&skip)->default_value(skip), "Number of frames to skip")
-        ("modeltype", po::value<std::string>(), modeltypes.c_str())
-        ("trajtype", po::value<std::string>(), trajtypes.c_str());
-    };
-
-    void BasicTrajectory::addHidden(po::options_description& opts) {
-      opts.add_options()
-        ("model", po::value<std::string>(&model_name), "Model filename")
-        ("traj", po::value<std::string>(&traj_name), "Trajectory filename");
-    }
-
-    void BasicTrajectory::addPositional(po::positional_options_description& pos) {
-      pos.add("model", 1);
-      pos.add("traj", 1);
-    }
-
-    bool BasicTrajectory::check(po::variables_map& map) {
-      return(! (map.count("model") && map.count("traj")));
-    }
-
-    bool BasicTrajectory::postConditions(po::variables_map& map) {
-      if (map.count("modeltype")) {
-        model_type = map["modeltype"].as<std::string>();
-        model = createSystem(model_name, model_type);
-      } else
-        model = createSystem(model_name);
-
-      if (map.count("trajtype")) {
-        traj_type = map["trajtype"].as<std::string>();
-        trajectory = createTrajectory(traj_name, traj_type, model);
-      } else
-        trajectory = createTrajectory(traj_name, model);
-
-      if (skip > 0)
-        trajectory->readFrame(skip-1);
-
-      return(true);
-    }
-
-    std::string BasicTrajectory::help() const { return("model trajectory"); }
-    std::string BasicTrajectory::print() const {
-      std::ostringstream oss;
-      oss << boost::format("model='%s', model_type='%s', traj='%s', traj_type='%s', skip=%d") % model_name % model_type % traj_name % traj_type % skip;
-      return(oss.str());
-    }
-
-
-    // -------------------------------------------------------
-
-
-    void TrajectoryWithFrameIndices::addGeneric(po::options_description& opts) {
-      std::string modeltypes = "Model types:\n" + availableSystemFileTypes();
-      std::string trajtypes = "Trajectory types:\n" + availableTrajectoryFileTypes();
-
-      opts.add_options()
-        ("skip,k", po::value<unsigned int>(&skip)->default_value(skip), "Number of frames to skip")
-        ("modeltype", po::value<std::string>(&model_type)->default_value(model_type), modeltypes.c_str())
-        ("trajtype", po::value<std::string>(&traj_type)->default_value(traj_type), trajtypes.c_str())
-        ("stride,i", po::value<unsigned int>(&stride)->default_value(stride), "Take every ith frame")
-        ("range,r", po::value<std::string>(&frame_index_spec), "Which frames to use (matlab style range, overrides stride and skip)");
-    };
-
-    void TrajectoryWithFrameIndices::addHidden(po::options_description& opts) {
-      opts.add_options()
-        ("model", po::value<std::string>(&model_name), "Model filename")
-        ("traj", po::value<std::string>(&traj_name), "Trajectory filename");
-    }
-
-    void TrajectoryWithFrameIndices::addPositional(po::positional_options_description& pos) {
-      pos.add("model", 1);
-      pos.add("traj", 1);
-    }
-
-    bool TrajectoryWithFrameIndices::check(po::variables_map& map) {
-      return(! (map.count("model") && map.count("traj")));
-    }
-
-    bool TrajectoryWithFrameIndices::postConditions(po::variables_map& map) {
-      if (skip > 0 && !frame_index_spec.empty()) {
-        std::cerr << "Error- you cannot specify both a skip and a frame range...I might get confused!\n";
-        return(false);
-      }
-
-      if (model_type.empty())
-        model = createSystem(model_name);
-      else
-        model = createSystem(model_name, model_type);
-
-      if (traj_type.empty())
-        trajectory = createTrajectory(traj_name, model);
-      else
-        trajectory = createTrajectory(traj_name, traj_type, model);
-
-      return(true);
-    }
-
-    std::string TrajectoryWithFrameIndices::help() const { return("model trajectory"); }
-    std::string TrajectoryWithFrameIndices::print() const {
-      std::ostringstream oss;
-      oss << boost::format("model='%s', modeltype='%s', traj='%s', trajtype='%s'") % model_name % model_type % traj_name % traj_type;
-      if (skip > 0)
-        oss << ", skip=" << skip;
-      else if (!frame_index_spec.empty())
-        oss << ", range='" << frame_index_spec << "'";
-
-      return(oss.str());
-    }
-
-
-    std::vector<uint> TrajectoryWithFrameIndices::frameList() const {
-      std::vector<uint> indices = assignTrajectoryFrames(trajectory, frame_index_spec, skip, stride);
-      return uniquifyVector(indices);
-    }
-
-    // -------------------------------------------------------
-
-    void MultiTrajOptions::addGeneric(po::options_description& opts) {
-      std::string modeltypes = "Model types:\n" + availableSystemFileTypes();
-      std::string trajtypes = "Trajectory types:\n" + availableTrajectoryFileTypes();
-
-      opts.add_options()
-        ("modeltype", po::value<std::string>(), modeltypes.c_str())
-        ("skip,k", po::value<uint>(&skip)->default_value(skip), "Number of frames to skip in sub-trajectories")
-        ("stride,i", po::value<uint>(&stride)->default_value(stride), "Step through sub-trajectories by this amount")
-        ("range,r", po::value<std::string>(&frame_index_spec), "Which frames to use in composite trajectory");
-    }
-
-    void MultiTrajOptions::addHidden(po::options_description& opts) {
-      opts.add_options()
-        ("model", po::value<std::string>(&model_name), "Model filename")
-        ("traj", po::value< std::vector< std::string > >(&traj_names), "Trajectory filenames");
-    }
-
-    void MultiTrajOptions::addPositional(po::positional_options_description& pos) {
-      pos.add("model", 1);
-      pos.add("traj", -1);
-    }
-
-    bool MultiTrajOptions::check(po::variables_map& map) {
-      return( model_name.empty() || traj_names.empty() );
-    }
-
-    bool MultiTrajOptions::postConditions(po::variables_map& map) {
-      if (map.count("modeltype")) {
-        model_type = map["modeltype"].as<std::string>();
-        model = createSystem(model_name, model_type);
-      } else
-        model = createSystem(model_name);
-
-      mtraj = MultiTrajectory(traj_names, model, skip, stride);
-      trajectory = pTraj(&mtraj, boost::lambda::_1);
-
-      return true;
-    }
-
-
-    std::vector<uint> MultiTrajOptions::frameList() const {
-      std::vector<uint> indices = assignTrajectoryFrames(trajectory, frame_index_spec, 0, 1);
-      return uniquifyVector(indices);
-    }
-
-    std::string MultiTrajOptions::help() const { return("model traj [traj ...]"); }
-    std::string MultiTrajOptions::print() const {
-      std::ostringstream oss;
-      oss << boost::format("model='%s', modeltype='%s', skip=%d, stride=%d, trajs=(")
-        % model_name % model_type % skip % stride;
-      for (uint i=0; i<traj_names.size(); ++i)
-        oss << "'" << traj_names[i] << "'" << (i < traj_names.size()-1 ? "," : "");
-      oss << ")";
-      return oss.str();
-    }
-
-
-    std::string MultiTrajOptions::trajectoryTable() const {
-      std::ostringstream oss;
-      if (!frame_index_spec.empty())
-        oss << "# Note- composite frame range used was '" << frame_index_spec << "'\n";
-      oss << "# traj\tstart\tend\tfilename\n";
-      uint start_cnt = 0;
-      uint j = 0;
-      for (uint i=0; i<mtraj.size(); ++i) {
-        uint n = mtraj.nframes(i);
-        if (n == 0)
-          oss << boost::format("# Warning- '%s' was skipped due to insufficient frames\n") % mtraj[i]->filename();
-        else {
-          oss << boost::format("# %d\t%d\t%d\t%s\n")
-            % j
-            % start_cnt
-            % (start_cnt + n - 1)
-            % mtraj[i]->filename();
-          ++j;
-        }
-        start_cnt += n;
-      }
-
-      return oss.str();
-    }
-
-    // -------------------------------------------------------
-
-    void OutputTrajectoryOptions::addGeneric(po::options_description& opts) {
-      std::string types = availableOutputTrajectoryFileTypes();
-
-      opts.add_options()
-	("outtrajtype,t", po::value<std::string>(&type), types.c_str())
-	("append", po::value<bool>(&append)->default_value(append), "Append if trajectory exists, otherwise overwrite");
-    }
-
-    void OutputTrajectoryOptions::addHidden(po::options_description& opts) {
-      opts.add_options()
-	("outraj", po::value<std::string>(&name), "Output trajectory name");
-    }
-
-    void OutputTrajectoryOptions::addPositional(po::positional_options_description& pos) {
-      pos.add("outraj", 1);
-    }
-
-    bool OutputTrajectoryOptions::check(po::variables_map& map) {
-      return(! map.count("outraj"));
-    }
-
-    bool OutputTrajectoryOptions::postConditions(po::variables_map& map) {
-      boost::tuple<std::string, std::string> names = splitFilename(name);
-      basename = boost::get<0>(names);
-
-      if (type.empty())
-	type = boost::get<1>(names);
-
-      outraj = createOutputTrajectory(name, type, append);
-      return(true);
-    }
-
-
-    std::string OutputTrajectoryOptions::help() const {
-      return("output-trajectory");
-    }
-
-    std::string OutputTrajectoryOptions::print() const {
-      std::ostringstream oss;
-      oss << boost::format("outraj='%s',outraj_type='%s',append=%d")
-	% name
-	% type
-	% append;
-      return(oss.str());
-    }
-
-    // -------------------------------------------------------
-
-    void OutputTrajectoryTypeOptions::addGeneric(po::options_description& opts) {
-      std::string types = availableOutputTrajectoryFileTypes();
-
-      opts.add_options()
-	("outtrajtype,t", po::value<std::string>(&type)->default_value("dcd"), types.c_str())
-	("append", po::value<bool>(&append)->default_value(append), "Append if trajectory exists, otherwise overwrite");
-    }
-
-
-    std::string OutputTrajectoryTypeOptions::print() const {
-      std::ostringstream oss;
-      oss << boost::format("outraj_type='%s',append=%d")
-	% type
-	% append;
-      return(oss.str());
-    }
-
-
-    pTrajectoryWriter OutputTrajectoryTypeOptions::createTrajectory(const std::string& prefix) {
-
-      std::string fname = prefix + "." + type;
-      return(createOutputTrajectory(fname, type, append));
-    }
-
-    // -------------------------------------------------------
-
-    void WeightsOptions::addGeneric(po::options_description& opts) {
-      opts.add_options()
-      ("weights,w", po::value<std::string>(&weights_name), "List of weights to change averaging")
-      ("weights-list", po::value<std::string>(&list_name), "File containing a list of trajectories and their weights files")
-      ;
-    }
-
-    bool WeightsOptions::postConditions(po::variables_map& map) {
-      if (map.count("weights") && map.count("weights-list")) {
-            std::cerr << "Error: cannot specify --weights and --weights-list"
-                    << std::endl;
-            return(false);
-      }
-      if (map.count("weights")) {
-        has_weights = true;
-        weights = std::make_unique<Weights>(Weights(weights_name));
-      } else if (map.count("weights-list")) {
-        has_weights = true;
-        weights->read_weights_list(list_name);
-      } else
-      {
-        has_weights = false;
-        // Default to the uniform weight class if no weights-file specified.
-        weights = std::make_unique<UniformWeight>(UniformWeight());
-      }
-      return true;
-    }
-    
-
-    // -------------------------------------------------------
-
-    void RequiredArguments::addArgument(const std::string& name, const std::string& description) {
-      StringPair arg(name, description);
-      if (find(arguments.begin(), arguments.end(), arg) != arguments.end()) {
-        std::ostringstream oss;
-        oss << "Error- duplicate command line argument requested for '" << name << "'";
-        throw(LOOSError(oss.str()));
-      }
-
-      arguments.push_back(arg);
-    }
-
-    void RequiredArguments::addVariableArguments(const std::string& name, const std::string& description) {
-      if (vargs_set)
-        throw(LOOSError("Multiple variable arguments requested"));
-
-      variable_arguments = StringPair(name, description);
-      vargs_set = true;
-    }
-
-    void RequiredArguments::addHidden(po::options_description& o) {
-      for (std::vector<StringPair>::const_iterator i = arguments.begin(); i != arguments.end(); ++i)
-        o.add_options()(i->first.c_str(), po::value<std::string>(), i->second.c_str());
-      if (vargs_set)
-        o.add_options()(variable_arguments.first.c_str(), po::value< std::vector<std::string> >(), variable_arguments.second.c_str());
-    }
-
-    void RequiredArguments::addPositional(po::positional_options_description& pos) {
-      for (std::vector<StringPair>::const_iterator i = arguments.begin(); i != arguments.end(); ++i)
-        pos.add(i->first.c_str(), 1);
-      if (vargs_set)
-        pos.add(variable_arguments.first.c_str(), -1);
-    }
-
-
-    bool RequiredArguments::check(po::variables_map& map) {
-      for (std::vector<StringPair>::const_iterator i = arguments.begin(); i != arguments.end(); ++i)
-        if (! map.count(i->first.c_str()) )
-          return(true);
-
-      if (vargs_set && !map.count(variable_arguments.first))
-        return(true);
-
-      return(false);
-    }
-
-    bool RequiredArguments::postConditions(po::variables_map& map) {
-      held_map = map;
-      return(true);
-    }
-
-    std::string RequiredArguments::value(const std::string& s) const {
-      std::string result;
-      if (held_map.count(s))
-        result = held_map[s].as<std::string>();
-      return(result);
-    }
-
-
-    std::vector<std::string> RequiredArguments::variableValues(const std::string& s) const {
-      return(held_map[s].as< std::vector<std::string> >());
-    }
-
-
-    std::string RequiredArguments::help() const {
-      std::string s;
-      for (std::vector<StringPair>::const_iterator i = arguments.begin(); i != arguments.end(); ++i)
-        s = s + (i == arguments.begin() ? "" : " ") + i->first;
-      if (vargs_set)
-        s = s + (s.empty() ? "" : " ") + variable_arguments.first + " [" + variable_arguments.first + " ...]";
-      return(s);
-    }
-
-    std::string RequiredArguments::print() const {
-      std::ostringstream oss;
-      for (std::vector<StringPair>::const_iterator i = arguments.begin(); i != arguments.end(); ++i) {
-           oss << i->first << "='" << held_map[i->first].as<std::string>() << "'";
-           if (i != arguments.end() - 1)
-                oss << ',';
-      }
-
-      if (vargs_set) {
-        std::vector<std::string> v = variableValues(variable_arguments.first);
-        oss << variable_arguments.first << "=(";
-        oss << vectorAsStringWithCommas<std::string>(v);
-        oss << ")";
-      }
-
-      return(oss.str());
-    }
-
-
-    // -------------------------------------------------------
-
-
-    AggregateOptions& AggregateOptions::add(OptionsPackage* pack) {
-      options.push_back(pack); return(*this);
-    }
-
-
-    void AggregateOptions::setupOptions() {
-      for (vOpts::iterator i = options.begin(); i != options.end(); ++i)
-        (*i)->addGeneric(generic);
-
-      for (vOpts::iterator i = options.begin(); i != options.end(); ++i)
-        (*i)->addHidden(hidden);
-
-      command_line.add(generic).add(hidden);
-
-      for (vOpts::iterator i = options.begin(); i != options.end(); ++i)
-        (*i)->addPositional(pos);
-    }
-
-    void AggregateOptions::showHelp() {
-      std::cout << "Usage- " << program_name << " [options] ";
-      for (vOpts::iterator i = options.begin(); i != options.end(); ++i) {
-        std::string help_text = (*i)->help();
-        if (! help_text.empty())
-          std::cout << (*i)->help() << " ";
-      }
-      std::cout << std::endl;
-      std::cout << generic;
-    }
-
-
-    bool AggregateOptions::parse(int argc, char *argv[]) {
-      if (program_name.empty())
-        program_name = std::string(argv[0]);
-
-      generic.add_options()
-        ("config", po::value<std::string>(&config_name), "Options config file");
-
-      setupOptions();
-      bool show_help = false;
-
-      try {
-        po::store(po::command_line_parser(argc, argv).style(po::command_line_style::default_style ^ po::command_line_style::allow_guessing).
-                  options(command_line).positional(pos).run(), vm);
-        po::notify(vm);
-
-        if (!config_name.empty()) {
-          std::ifstream ifs(config_name.c_str());
-          if (!ifs)
-            throw(LOOSError("Cannot open options config file"));
-          store(parse_config_file(ifs, command_line), vm);
-          notify(vm);
-        }
-
-      }
-      catch (std::exception& e) {
-        std::cerr << "Error- " << e.what() << std::endl;
-        show_help = true;
-      }
-
-      if (!show_help)
-        show_help = vm.count("help");
-
-      if (!show_help)
-        for (vOpts::iterator i = options.begin(); i != options.end() && !show_help; ++i)
-          show_help = (*i)->check(vm);
-
-      if (show_help) {
-        showHelp();
-        return(false);
-      }
-
-      for (vOpts::iterator i = options.begin(); i != options.end(); ++i)
-        if (!(*i)->postConditions(vm)) {
-          showHelp();
-          return(false);
-        }
-
-      return(true);
-
-    }
-
-    std::vector<std::string> AggregateOptions::print() const {
-      std::vector<std::string> results;
-
-      results.push_back(program_name);
-
-      for (vOpts::const_iterator i = options.begin(); i != options.end(); ++i)
-        results.push_back((*i)->print());
-
-      return(results);
-    }
-=======
 namespace OptionsFramework {
 
 void BasicOptions::addGeneric(po::options_description &opts) {
@@ -1561,7 +796,6 @@
 
 std::vector<std::string> AggregateOptions::print() const {
   std::vector<std::string> results;
->>>>>>> 780a69f0
 
   results.push_back(program_name);
 
