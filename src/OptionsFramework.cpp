--- conflicted
+++ resolved
@@ -596,11 +596,7 @@
       {
         has_weights = false;
         // Default to the uniform weight class if no weights-file specified.
-<<<<<<< HEAD
-        weights = std::make_unique<UniformWeight>(UniformWeight());
-=======
         weights = std::make_unique<Weights>(UniformWeight());
->>>>>>> 7caf2343
       }
       return true;
     }
