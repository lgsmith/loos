/*
  This file is part of LOOS.

  LOOS (Lightweight Object-Oriented Structure library)
  Copyright (c) 2008, Tod D. Romo, Alan Grossfield
  Department of Biochemistry and Biophysics
  School of Medicine & Dentistry, University of Rochester

  This package (LOOS) is free software: you can redistribute it and/or modify
  it under the terms of the GNU General Public License as published by
  the Free Software Foundation under version 3 of the License.

  This package is distributed in the hope that it will be useful,
  but WITHOUT ANY WARRANTY; without even the implied warranty of
  MERCHANTABILITY or FITNESS FOR A PARTICULAR PURPOSE.  See the
  GNU General Public License for more details.

  You should have received a copy of the GNU General Public License
  along with this program.  If not, see <http://www.gnu.org/licenses/>.
*/

#include "Weights.hpp"
#include <sstream>

namespace loos {
//! Weights class to handle reweighting values computed from a trajectory
<<<<<<< HEAD
uint Weights::read_weights(const std::string &filename) {
  std::ifstream ifs(filename.c_str());
  if (!ifs) {
    std::cerr << "Cannot open weights file: " << filename << std::endl;
    throw(FileOpenError(filename));
  }

  std::string input;
  while (getline(ifs, input)) {
    // skip blank lines and comments beginning with "#"
    if ((input.length() == 0) || (input[0] == '#')) {
      // do nothing
    }
    // TODO: we should really let it be any column
    else {
      double value = parseStringAs<double>(input);
      _weights.push_back(value);
    }
  }
  return _weights.size();
}

//! Read in a list of files matching weights files to trajectory files
uint Weights::read_weights_list(const std::string &filename) {
  uint num_weights_files = 0;
  _has_list = true;

  std::ifstream ifs(filename.c_str());
  if (!ifs) {
    throw(FileOpenError(filename));
  }

  std::string line, traj_file, weights_file;
  std::istringstream iss;
  while (getline(ifs, line)) {
    // skip blank lines and comments beginning with "#"
    if ((line.length() == 0) || (line[0] == '#')) {
      // do nothing
    } else {
      num_weights_files++;
      iss.str(line);
      iss >> traj_file >> weights_file;
      _weights_files[traj_file] = weights_file;
    }
  }
  return num_weights_files;
}

//! Normalize the weights so they sum to 1
void Weights::normalize() {
=======

//! Normalize the weights so they sum to 1
inline void Weights::normalize() {
>>>>>>> 780a69f0
  double sum = 0.0;
  for (uint i = 0; i < _weights.size(); ++i) {
    sum += _weights[i];
  }
  // TODO : Really should check for underflow to prevent div by 0
  for (uint i = 0; i < _weights.size(); ++i) {
    _weights[i] /= sum;
  }
}

//! Keep track of total weight used
<<<<<<< HEAD
void Weights::accumulate() {
=======
inline void Weights::accumulate() {
>>>>>>> 780a69f0
  _total += _weights.at(_traj->currentFrame());
  _totalTraj += _weights.at(_traj->currentFrame());
}

<<<<<<< HEAD
void Weights::accumulate(const uint index) {
=======
inline void Weights::accumulate(const uint index) {
>>>>>>> 780a69f0
  _total += _weights.at(index);
  _totalTraj += _weights.at(index);
}

//! Return the totalWeight, as tracked using accumulate
<<<<<<< HEAD
const double Weights::totalWeight() { return _total; }

//! Return the weight of the current trajectory
const double Weights::trajWeight() { return _totalTraj; }

//! Add trajectory to class and verify size match with existing Weights
void Weights::add_traj(pTraj &traj) {
  _traj = traj;
  // If we have a list of weights files, read the correct one
  // TODO: need to check to make sure the filename is in the map
  if (_has_list) {
    _filename = _weights_files[_traj->filename()];
  }
  _num_weights = read_weights(_filename);
  // # of weights must match number of frames in the associated traj
  if (_num_weights != _traj->nframes()) {
    throw(LOOSError(std::string(
        "Number of weights must match the length of the trajectory")));

    // Zero out the weight of the trajectory
    _totalTraj = 0.0;
  }
}

//! Return the weight for the current frame of the trajectory
const double Weights::get() {
=======
inline const double Weights::totalWeight() { return _total; }

//! Return the weight of the current trajectory
inline const double Weights::trajWeight() { return _totalTraj; }

//! Return the weight for the current frame of the trajectory
inline const double Weights::get() {
>>>>>>> 780a69f0
  current_frame = _traj->currentFrame();
  return _weights.at(current_frame);
}

//! Return the weight for frame index of the trajectory
<<<<<<< HEAD
const double Weights::get(const uint index) { return _weights.at(index); }

//! calling nomenclature wraps get
const double Weights::operator()() { return get(); }

const double Weights::operator()(const uint index) { return get(index); }

//! Bind a new weight to the current frame
void Weights::set(double newWeight) { _weights.at(current_frame) = newWeight; }

//! Bind a new weight to a particular frame
void Weights::set(double newWeight, const uint index) {
=======
inline const double Weights::get(const uint index) { return _weights.at(index); }

//! calling nomenclature wraps get
inline const double Weights::operator()() { return get(); }

inline const double Weights::operator()(const uint index) { return get(index); }

//! Bind a new weight to the current frame
inline void Weights::set(double newWeight) { _weights.at(current_frame) = newWeight; }

//! Bind a new weight to a particular frame
inline void Weights::set(double newWeight, const uint index) {
>>>>>>> 780a69f0
  _weights.at(index) = newWeight;
}

//! binding nomenclature wraps set
<<<<<<< HEAD
void Weights::operator()(double newWeight) { set(newWeight); }
void Weights::operator()(double newWeight, const uint index) {
=======
inline void Weights::operator()(double newWeight) { set(newWeight); }
inline void Weights::operator()(double newWeight, const uint index) {
>>>>>>> 780a69f0
  set(newWeight, index);
}

//! set all weights from passed vector
<<<<<<< HEAD
void Weights::operator()(std::vector<double> &newWeights) {
=======
inline void Weights::operator()(std::vector<double> &newWeights) {
>>>>>>> 780a69f0
  if (_weights.size() != newWeights.size())
    throw(LOOSError(std::string(
      "Number of weights in class is " + std::to_string(_weights.size())
      + " number inserted is " + std::to_string(newWeights.size())
      + " these must match."
    )));
  // note that operator= for stl::vectors does in fact copy their contents.
<<<<<<< HEAD
  _weights = newWeights;
}

//! Return the number of weights
uint Weights::size() { return _num_weights; }

//! Return the vector of weights
std::vector<double> Weights::weights() { return _weights; }
=======
  // made this a move operation to speed up transfer; obviously this leaves argument empty.
  _weights = std::move(newWeights);
}

//! bind the provided pTraj to this instance of Weights 
void Weights::addTraj(pTraj &traj){
  _traj = traj;
  _totalTraj = 0.0;
}

//! Return the number of weights
inline uint Weights::size() { return _num_weights; }

//! Return the vector of weights
inline std::vector<double> Weights::weights() { return _weights; }
>>>>>>> 780a69f0
} // namespace loos<|MERGE_RESOLUTION|>--- conflicted
+++ resolved
@@ -24,62 +24,9 @@
 
 namespace loos {
 //! Weights class to handle reweighting values computed from a trajectory
-<<<<<<< HEAD
-uint Weights::read_weights(const std::string &filename) {
-  std::ifstream ifs(filename.c_str());
-  if (!ifs) {
-    std::cerr << "Cannot open weights file: " << filename << std::endl;
-    throw(FileOpenError(filename));
-  }
-
-  std::string input;
-  while (getline(ifs, input)) {
-    // skip blank lines and comments beginning with "#"
-    if ((input.length() == 0) || (input[0] == '#')) {
-      // do nothing
-    }
-    // TODO: we should really let it be any column
-    else {
-      double value = parseStringAs<double>(input);
-      _weights.push_back(value);
-    }
-  }
-  return _weights.size();
-}
-
-//! Read in a list of files matching weights files to trajectory files
-uint Weights::read_weights_list(const std::string &filename) {
-  uint num_weights_files = 0;
-  _has_list = true;
-
-  std::ifstream ifs(filename.c_str());
-  if (!ifs) {
-    throw(FileOpenError(filename));
-  }
-
-  std::string line, traj_file, weights_file;
-  std::istringstream iss;
-  while (getline(ifs, line)) {
-    // skip blank lines and comments beginning with "#"
-    if ((line.length() == 0) || (line[0] == '#')) {
-      // do nothing
-    } else {
-      num_weights_files++;
-      iss.str(line);
-      iss >> traj_file >> weights_file;
-      _weights_files[traj_file] = weights_file;
-    }
-  }
-  return num_weights_files;
-}
-
-//! Normalize the weights so they sum to 1
-void Weights::normalize() {
-=======
 
 //! Normalize the weights so they sum to 1
 inline void Weights::normalize() {
->>>>>>> 780a69f0
   double sum = 0.0;
   for (uint i = 0; i < _weights.size(); ++i) {
     sum += _weights[i];
@@ -91,53 +38,17 @@
 }
 
 //! Keep track of total weight used
-<<<<<<< HEAD
-void Weights::accumulate() {
-=======
 inline void Weights::accumulate() {
->>>>>>> 780a69f0
   _total += _weights.at(_traj->currentFrame());
   _totalTraj += _weights.at(_traj->currentFrame());
 }
 
-<<<<<<< HEAD
-void Weights::accumulate(const uint index) {
-=======
 inline void Weights::accumulate(const uint index) {
->>>>>>> 780a69f0
   _total += _weights.at(index);
   _totalTraj += _weights.at(index);
 }
 
 //! Return the totalWeight, as tracked using accumulate
-<<<<<<< HEAD
-const double Weights::totalWeight() { return _total; }
-
-//! Return the weight of the current trajectory
-const double Weights::trajWeight() { return _totalTraj; }
-
-//! Add trajectory to class and verify size match with existing Weights
-void Weights::add_traj(pTraj &traj) {
-  _traj = traj;
-  // If we have a list of weights files, read the correct one
-  // TODO: need to check to make sure the filename is in the map
-  if (_has_list) {
-    _filename = _weights_files[_traj->filename()];
-  }
-  _num_weights = read_weights(_filename);
-  // # of weights must match number of frames in the associated traj
-  if (_num_weights != _traj->nframes()) {
-    throw(LOOSError(std::string(
-        "Number of weights must match the length of the trajectory")));
-
-    // Zero out the weight of the trajectory
-    _totalTraj = 0.0;
-  }
-}
-
-//! Return the weight for the current frame of the trajectory
-const double Weights::get() {
-=======
 inline const double Weights::totalWeight() { return _total; }
 
 //! Return the weight of the current trajectory
@@ -145,26 +56,11 @@
 
 //! Return the weight for the current frame of the trajectory
 inline const double Weights::get() {
->>>>>>> 780a69f0
   current_frame = _traj->currentFrame();
   return _weights.at(current_frame);
 }
 
 //! Return the weight for frame index of the trajectory
-<<<<<<< HEAD
-const double Weights::get(const uint index) { return _weights.at(index); }
-
-//! calling nomenclature wraps get
-const double Weights::operator()() { return get(); }
-
-const double Weights::operator()(const uint index) { return get(index); }
-
-//! Bind a new weight to the current frame
-void Weights::set(double newWeight) { _weights.at(current_frame) = newWeight; }
-
-//! Bind a new weight to a particular frame
-void Weights::set(double newWeight, const uint index) {
-=======
 inline const double Weights::get(const uint index) { return _weights.at(index); }
 
 //! calling nomenclature wraps get
@@ -177,27 +73,17 @@
 
 //! Bind a new weight to a particular frame
 inline void Weights::set(double newWeight, const uint index) {
->>>>>>> 780a69f0
   _weights.at(index) = newWeight;
 }
 
 //! binding nomenclature wraps set
-<<<<<<< HEAD
-void Weights::operator()(double newWeight) { set(newWeight); }
-void Weights::operator()(double newWeight, const uint index) {
-=======
 inline void Weights::operator()(double newWeight) { set(newWeight); }
 inline void Weights::operator()(double newWeight, const uint index) {
->>>>>>> 780a69f0
   set(newWeight, index);
 }
 
 //! set all weights from passed vector
-<<<<<<< HEAD
-void Weights::operator()(std::vector<double> &newWeights) {
-=======
 inline void Weights::operator()(std::vector<double> &newWeights) {
->>>>>>> 780a69f0
   if (_weights.size() != newWeights.size())
     throw(LOOSError(std::string(
       "Number of weights in class is " + std::to_string(_weights.size())
@@ -205,16 +91,6 @@
       + " these must match."
     )));
   // note that operator= for stl::vectors does in fact copy their contents.
-<<<<<<< HEAD
-  _weights = newWeights;
-}
-
-//! Return the number of weights
-uint Weights::size() { return _num_weights; }
-
-//! Return the vector of weights
-std::vector<double> Weights::weights() { return _weights; }
-=======
   // made this a move operation to speed up transfer; obviously this leaves argument empty.
   _weights = std::move(newWeights);
 }
@@ -230,5 +106,4 @@
 
 //! Return the vector of weights
 inline std::vector<double> Weights::weights() { return _weights; }
->>>>>>> 780a69f0
 } // namespace loos