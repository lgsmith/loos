/*
  This file is part of LOOS.

  LOOS (Lightweight Object-Oriented Structure library)
  Copyright (c) 2011, Tod D. Romo, Alan Grossfield
  Department of Biochemistry and Biophysics
  School of Medicine & Dentistry, University of Rochester

  This package (LOOS) is free software: you can redistribute it and/or modify
  it under the terms of the GNU General Public License as published by
  the Free Software Foundation under version 3 of the License.

  This package is distributed in the hope that it will be useful,
  but WITHOUT ANY WARRANTY; without even the implied warranty of
  MERCHANTABILITY or FITNESS FOR A PARTICULAR PURPOSE.  See the
  GNU General Public License for more details.

  You should have received a copy of the GNU General Public License
  along with this program.  If not, see <http://www.gnu.org/licenses/>.
*/



#if !defined(LOOS_OPTIONS_FRAMEWORK_HPP)
#define LOOS_OPTIONS_FRAMEWORK_HPP

#include <loos_defs.hpp>
#include <boost/program_options.hpp>
#include <AtomicGroup.hpp>
#include <Trajectory.hpp>
#include <MultiTraj.hpp>
#include <sfactories.hpp>
#include <boost/algorithm/string.hpp>
#include <exceptions.hpp>
#include <Weights.hpp>
#include <UniformWeight.hpp>


namespace loos {

  //! Namespace for encapsulating options processing
  /**
   * The OptionsFramework provides a consistent set of "common" options
   * across all LOOS tools.  By mixing and matching the subclasses of
   * OptionsPackage, a tool can decide which set of "common" options
   * it will use.  Packages may also define their own package-wide set
   * of common options.  In addition, subclassing OptionsPackage
   * within a tool is an easy mechanism for providing command-line
   * options that are specific to an individual tool without having to
   * write the support-code that using boost::program_options
   * requires.
   *
   * The basic pattern for using OptionsFramework is to create a new
   * object that represents the options required by the tool.  Once
   * all objects are created, they are added to an AggregateOptions
   * object that is responsible for parsing and validating the
   * command-line as well as generating help messages and serializing
   * the options' state for inclusion in the tool's output.  For
   * example, a tool that requires a model (with coordinates) and an
   * output prefix would setup its options as follows:
   * \code
   * BasicOptions* bopts = new BasicOptions;        // Create basic option (i.e. verbosity & help)
   * OutputPrefix* popts = new OutputPrefix;        // Allow --prefix
   * ModelWithCoords* mopts = new ModelWithCoords;  // Add a model (and ensure coordinates are present)
   *
   * AggregateOptions options;
   * options.add(bopts).add(popts).add(mopts);      // Combine all options
   * if (!options.parse(argc, argv))                // If an error occurs, the help message
   *                                                // will already be printed
   *    exit(-1);
   * \endcode
   *
   * The values of the options are generally stored in the member
   * variables of the appropriate object.  Simply use these, or copy
   * them out into the tool.  For example, to find the verbosity level
   * in the above example, check \c bopts->verbosity, and to access
   * the model read in, use \c mopts->model.
   *
   * One feature of boost::program_options is that the long-name
   * options may have a single letter short-cut.  Since
   * OptionsFramework integrates options from many different sources,
   * there is a possibility of short-cut collisions (i.e. two classes
   * using the same single letter code).  We therefore recommend the
   * following convention when providing these short-cuts:
   *   - LOOS wide common options should use lower-case single letters
   *   - Package-wide common options should use upper-case single letters
   *   - Tool specific options should always be long-names, unless the
   *     options are frequently used, in which case an upper-case
   *     letter should be used.
   *
   * The full set of command-line options is created by the
   * AggregateOptions class.  Using AggregateOptions::add(), different
   * OptionsPackage instances can be combined to build up the full set
   * of command-line options.  The order that the OptionsPackage
   * objects are added is important, as it will determine the order of
   * "positional" options as well as how the options are listed in the
   * help.  We recommend the following convention in options order:
   *    - BasicOptions
   *    - OutputPrefix
   *    - BasicSelection
   *    - Model/Trajectory (i.e. ModelWithCoords, BasicTrajectory,
   *      TrajectoryWithFrameIndices)
   *    - Tool specific options
   *    - RequiredArguments (see below)
   *
   * Frequently, a tool requires a number of command-line arguments
   * that are not optional.  The RequiredArguments class can be used
   * to incorporate these, rather than handling it within a
   * tool-specific subclass of OptionsPackage.  A RequiredArguments
   * object can build up a command line by passing a string tag and
   * description to RequiredArguments::addArgument() in the same order
   * that the arguments would appear on the command line.
   *
   * Another common command line format is to have an argument that
   * can appear one or more times.  This can also be handled by
   * RequiredArguments by using the
   * RequiredArguments::addVariableArguments() method.  If this
   * feature is used, the specified argument will appear
   * <em>after</em> all other required arguments.  Since the final
   * argument can appear one or more times, it will consume all
   * remaining command-line arguments.  This means that if you use
   * RequiredArguments, it should be the <em>last</em> OptionsPackage
   * included in the AggregateOptions object.
   *
   * Which OptionsPackage subclasses to use in a tool depends on what
   * the tool needs.  All tools, however, should include BasicOptions
   * to provide a help message and optional full-help message.  While
   * verbosity is defined in BasicOptions, tools do not need to
   * support it.  If a tool needs an output prefix, then include
   * OutputPrefix.  Similarly, if a tool needs a single selection to
   * determine which atoms to operate on, include a BasicSelection.
   * If the tool needs multiple selections, then you will need to
   * handle this explicitly with a tool-specific subclass of
   * OptionsPackage or via RequiredArguments.
   *
   * For tools that work with a model only, we recommend that you use
   * ModelWithCoords.  This will guarantee that the generatic
   * AtomicGroup has coordinates (e.g. the user specified a PSF file
   * rather than a PDF).  Tools that iterate over all frames in a
   * trajectory should use BasicTrajectory.  This class does provide a
   * --skip option that lets the user skip the first n-frames of a
   * trajectory (presumably, the equilibration stage).  The trajectory
   * it creates will be "primed" so that the first read will be the
   * n+1'th frame.  Finally, tools that can operate on a range of a
   * trajectory, or an arbitrary set of frames, should use
   * TrajectoryWithFrameIndices.  The
   * TrajectoryWithFrameIndices::frameList() method returns a vector
   * of unsigned integers that specify which frames of the trajectory
   * a tool should use.  For example:
   * \code
   * pTraj traj = trajectory_options->trajectory;
   * vector<uint> indices = trajectory_options->frameList();
   * for (vector<uint>::iterator i = indices.begin(); i != indices.end(); ++i)
   *    processTrajectoryFrame(traj->readFrame(*i));
   * \endcode
   *
   * <b>Writing a ToolOption class</b>
   *
   * The common idiom to add tool-specific options \e not covered by
   * the existing objects is to subclass \c OptionsPackage.  The
   * virtual memberfunctions (e.g. \c addGeneric(), \c addHidden(),
   * etc) mimic the steps you would normally take to use \c
   * boost::program_options.  It is only necessary to override the
   * functions required specifically for the tool.
   *
   * As a trivial example, here is a class that will add a bool option
   * to the command line,
   *
   * \code
   * namespace opts = loos::OptionsFramework;
   * namespace po = loos::OptionsFramework::po;
   *
   * class ToolOptions : public opts::OptionsPackage {
   * public:
   *
   *   void addGeneric(po::options_description& o) {
   *      o.add_options()
   *         ("flag", po::value<bool>(&flag)->default_value(false), "Set a flag");
   *   }
   *
   *   // print() included for completeness.  It's not necessary, but good form to
   *   // include...
   *   string print() const {
   *      std::ostringstream oss;
   *
   *      oss << boost::format("flag=%d") % flag;
   *      return(oss.str());
   *   }
   *
   *   bool flag;
   * };
   * \endcode
   *
   * This class can then be used as follows,
   * \code
   *
   * BasicOptions* bopts = new BasicOptions;
   * ModelWithCoords* mopts = new ModelWithCoords;
   * ToolOptions* topts = new ToolOptions;
   *
   * AggregateOptions options;
   * options.add(bopts).add(mopts).add(topts);
   *
   * if (!options.parse(argc, argv))
   *    exit(-1);
   * \endcode
   *
   * In more complex cases, \c check() can be used to validate the
   * command-line and \c postConditions() can be used to implement any
   * necessary post-processing of command-line options but still
   * within the context of the parser.  This means that an error will
   * result in a help message being printed.  For example, if a file
   * is required for input, the \c ifstream can be opened here.  If it
   * fails, then \c postConditions() will report the error and a help
   * message will be printed out.
   *
   * <hr>
   *
   * Notes:
   *   - Model and Trajectory options classes will create the
   *     appropriate model and trajectory objects which can be copied out
   *     of the respective options object for use in a tool.
   *
   *   - Pointers to OptionsPackage subclasses are used within the
   *     OptionsFramework.  Unlike most of LOOS, these are
   *     <em>not</em> shared pointers so the tool is responsible for
   *     managing them.  However, we anticipate that most will only
   *     use a small amount of memory and will need to exist for the
   *     life of a tool anyway, so deletion of the objects should not
   *     be a problem.
   *
   *   - OptionsPackages cannot be combined multiple times, e.g. using
   *     two BasicTrajectory objects because the tool needs to read
   *     from two different trajectories.  We anticipate these cases
   *     as being infrequent, and as such, there is no direct support
   *     for it in OptionsPackages.  Use a tool-specific
   *     OptionsPackage that handles the required args (matching as
   *     closely as possible the existing OptionsPackage options).
   *
   */
  namespace OptionsFramework {

    namespace po = boost::program_options;


    //! Base class for options
    /**
     * Options may have a short (1-letter) equivalent.  The
     * convention is that core options (i.e. those declared in
     * OptionsFramework.cpp) should all be lower-case.  Package
     * options should be in upper-case.  Tool-specific options
     * should all be long-form, unless they are commonly used, in
     * which case it's recommended that they be upper-case.
     **/
    class OptionsPackage {
    public:
      virtual ~OptionsPackage() { }

      //! Appends generic options (those that the user can see)
      virtual void addGeneric(po::options_description& opts) { }

      //! Appends hidden options (these generally match positional)
      virtual void addHidden(po::options_description& opts) { }

      //! Appends positional options
      virtual void addPositional(po::positional_options_description& opts) { }

      //! Returns a string listing the encapsulated options, suitable for logging
      virtual std::string print() const { return(""); }

      //! Validates passed options, returning true if there is a problem or false if not
      /**
       * check() is typically used to validate positional options.
       * For example, if you tool needs a command line that looks
       * like:
       * \verbatim
       * tool [options] min-value max-value number-of-bins
       * \endverbatim
       * then check() would verify that min-value, max-value, and
       * number-of-bins were passed on the command-line.  Another
       * example is where there are mutually-exclusive options.  This
       * would be checked by check().
       */
      virtual bool check(po::variables_map& map) { return(false); }

      //! Post-processing of options returning true if there were no problems, otherwise false.
      /**
       * postConditions() is called after options parsing and
       * validation is complete.  This is a mechanism for a subclass
       * to do additional processing with the options it has been
       * provided.  For example, a model option subclass might read in
       * the specified model and copy coordinates from an optionally
       * specified file.
       *
       * Note that the return value from postConditions() is the
       * opposite of check().  Here, a true is returned if there are
       * no problems.
       */
      virtual bool postConditions(po::variables_map& map) {
        return(true);
      }

      //! Returns a slice of the example command-line in the help output
      /**
       * This is used specifically for positional options.  If your
       * tool has a command line that looks like:
       * \verbatim
       * tool [options] min-value max-value selection
       * \endverbatim
       * The required arguments min-value, max-value, and selection
       * are actually "hidden" options and will not be printed out
       * when boost::program_options generates its help message.  The
       * AggregateOptions class will build the full command line for
       * the help message by using the help() methods from each
       * OptionsPackage, printing out something like the above on the
       * command line as part of the help output.
       */

      virtual std::string help() const { return(""); }
    };


    // -------------------------------------------------

    //! Options common to all tools (including --fullhelp)
    class BasicOptions : public OptionsPackage {
    public:
      BasicOptions() : verbosity(0) { }
      BasicOptions(const int i) : verbosity(i) { }
      BasicOptions(const std::string& s) : verbosity(0), full_help(s) { }
      BasicOptions(const int i, const std::string& s) : verbosity(i), full_help(s) { }

      void setFullHelp(const std::string& s);

      int verbosity;
      std::string full_help;

    private:
      void addGeneric(po::options_description& opts);
      bool check(po::variables_map& map);

      std::string print() const;
    };

    // -------------------------------------------------

    //! Gets a string as prefix for output files (--prefix)
    class OutputPrefix : public OptionsPackage {
    public:
      OutputPrefix() : prefix("output"), label("Output prefix") { }
      OutputPrefix(const std::string& s) : prefix(s), label("Output prefix") { }
      OutputPrefix(const std::string& s, const std::string& t) : prefix(s), label(t) { }


      std::string prefix;
      std::string label;

    private:
      void addGeneric(po::options_description& opts);
      std::string print() const;
    };

    // -------------------------------------------------

    //! Provides a single LOOS selection (--selection)
    class BasicSelection : public OptionsPackage {
    public:
      BasicSelection() : selection("all"), label("Which atoms to use") { }
      BasicSelection(const std::string& sel) : selection(sel), label("Which atoms to use") { }
      BasicSelection(const std::string& sel, const std::string& lbl) :
        selection(sel),
        label(lbl)
      { }

      std::string selection;
      std::string label;

    private:
      void addGeneric(po::options_description& opts);
      std::string print() const;
    };


    // -------------------------------------------------

    //! Provides a mechanism for controlling how to split an AtomicGroup
    class BasicSplitBy : public OptionsPackage {
    public:
      enum SplitType { NONE, MOLECULE, SEGID, RESIDUE };


      BasicSplitBy() : split_method("mol"), label("Split selection by (none, mol, segid, res)"), split_type(MOLECULE) { }
      BasicSplitBy(const std::string& method) : split_method(method), label("Split selection by (none, mol, segid, res)"), split_type(methodToType(method)) { }
      BasicSplitBy(const std::string& method, const std::string& lbl) :
        split_method(method),
        label(lbl),
	split_type(methodToType(method))
      { }

      std::string split_method;
      std::string label;
      SplitType split_type;

      std::vector<AtomicGroup> split(const AtomicGroup& grp);

    private:
      SplitType methodToType(const std::string& name);
      void addGeneric(po::options_description& opts);
      bool postConditions(po::variables_map& map);
      std::string print() const;
    };

    // -------------------------------------------------

    //! Request a model with coordinates
    /**
     * Since not all formats have coordinates (i.e. PSF),
     * the coordinates can be taken from an alternate file using the
     * -c or --coordinates option.  Also adds a positional argument
     * for the model description.
     **/
    class ModelWithCoords : public OptionsPackage {
    public:
      ModelWithCoords() : coords_name("") { }

      std::string model_name, coords_name, model_type;

      AtomicGroup model;

    private:
      void addGeneric(po::options_description& opts);
      void addHidden(po::options_description& opts);
      void addPositional(po::positional_options_description& pos);

      bool check(po::variables_map& map);

      bool postConditions(po::variables_map& map);

      std::string help() const;
      std::string print() const;
    };

    // -------------------------------------------------

    //! Request Two models with coordinates
    /**
     * Since not all formats have coordinates (i.e. PSF),
     * the coordinates can be taken from an alternate file using the
     * -c or --coordinates option.  Also adds a positional argument
     * for the model description.
     **/
    class TwoModelsWithCoords : public OptionsPackage {
    public:
      TwoModelsWithCoords() : coords1_name(""), desc1("model1"),
                              coords2_name(""), desc2("model2") { }

      TwoModelsWithCoords(const std::string& d1,
                          const std::string& d2) :
        coords1_name(""), desc1(d1),
        coords2_name(""), desc2(d2)
      { }

      std::string model1_name, model1_type, coords1_name, desc1;
      std::string model2_name, model2_type, coords2_name, desc2;

      AtomicGroup model1;
      AtomicGroup model2;

    private:
      void addGeneric(po::options_description& opts);
      void addHidden(po::options_description& opts);
      void addPositional(po::positional_options_description& pos);

      bool check(po::variables_map& map);

      bool postConditions(po::variables_map& map);

      std::string help() const;
      std::string print() const;
    };




    // -------------------------------------------------

    //! Basic trajectory with a --skip option
    /**
     * Adds a model and trajectory argument to the command line, and
     * provides --skip (-k) option for skipping the first n-frames.
     *
     * The contained trajectory object will already be skipped to the
     * correct frame by postConditions().
     **/
    class BasicTrajectory : public OptionsPackage {
    public:
      BasicTrajectory() : skip(0) { }


      unsigned int skip;
      std::string model_name, model_type, traj_name, traj_type;

      //! Model that describes the trajectory
      AtomicGroup model;

      //! The trajectory, primed by the --skip value (if specified)
      pTraj trajectory;


    private:
      void addGeneric(po::options_description& opts);
      void addHidden(po::options_description& opts);

      void addPositional(po::positional_options_description& pos);

      bool check(po::variables_map& map);

      bool postConditions(po::variables_map& map);

      std::string help() const;
      std::string print() const;
    };



    // -------------------------------------------------

    //! Trajectory with either a --range or --skip
    /**
     * Adds a model and trajectory argument to the command line, and
     * provides --skip (-k) and --range (-r) options for specifying
     * which frames of the trajectory to operate over.
     *
     * Use TrajectoryWithFrameIndices::frameList() to get a vector of
     * unsigned ints representing which frames the user requested.
     **/
    class TrajectoryWithFrameIndices : public OptionsPackage {
    public:
      TrajectoryWithFrameIndices() : skip(0), stride(1), frame_index_spec("") { }

      //! Returns the list of frames the user requested
      std::vector<uint> frameList() const;

      unsigned int skip, stride;
      std::string frame_index_spec;
      std::string model_name, model_type, traj_name, traj_type;


      //! Model that describes the trajectory
      AtomicGroup model;

      //! The trajectory
      pTraj trajectory;


    private:
      void addGeneric(po::options_description& opts);
      void addHidden(po::options_description& opts);

      void addPositional(po::positional_options_description& pos);

      bool check(po::variables_map& map);

      bool postConditions(po::variables_map& map);

      std::string help() const;
      std::string print() const;
    };



    // -------------------------------------------------




    //! Multiple trajectories as one trajectory via MultiTrajectory
    /**
     *
     * Handles multiple trajectories as one large virtual trajectory via
     * a MultiTrajectory object.  Skip and stride are applied to each
     * contained sub-trajectory, not the overall trajectory.
     *
     * Internally, it instantiates a MultiTrajectory object in mtraj, and
     * then wraps it in a pTraj that is set to not deallocate the source
     * object.
     *
     **/
    class MultiTrajOptions : public OptionsPackage {
    public:
      MultiTrajOptions() : skip(0), stride(1) { }


      uint skip;
      uint stride;
      std::vector< std::string > traj_names;
      std::string model_name, model_type, frame_index_spec;

      std::vector<uint> frameList() const;

      //! Model that describes the trajectory
      AtomicGroup model;

      //! The original collection of trajectories
      MultiTrajectory mtraj;

      //! The trajectory
      pTraj trajectory;

      //! A table of information about the contained trajectories
      std::string trajectoryTable() const;


    private:
      void addGeneric(po::options_description& opts);
      void addHidden(po::options_description& opts);

      void addPositional(po::positional_options_description& pos);

      bool check(po::variables_map& map);

      bool postConditions(po::variables_map& map);

      std::string help() const;
      std::string print() const;
    };



    // -------------------------------------------------

    //! Provides simple way to add command-line arguments (required options)
    /**
     * This class handles required command-line options (also known as
     * command line arguments).  Each argument is defined by a string
     * tag and a description and is parsed from the command line as a
     * string.  Arguments are added via the addOption() method and the
     * values are retrieved using value().
     *
     * Since these are required options, the class will automatically
     * generate a parsing error if any argument is unset.
     *
     * The value returned for options are strings and must be parsed
     * into the appropriate type.  A simple way to do this is to use
     * loos::parseStringAs<>.
     *
     * Example:
     * \code
     * RequiredArguments* ropts = new RequiredArguments;
     * ropts->addArgument("name", "Name of data file");
     * ropts->addArgument("scale", "Scaling to apply to data");
     * ...
     * string name = ropts->value("name");
     * double scale = parseStringAs<double>(ropts->value("scale"));
     * \endcode
     *
     * The case where one or more arguments are required is supported
     * via the RequiredArguments::addVariableArguments() and
     * RequiredArguments::variableValues().  If this feature is used,
     * then the RequiredArguments object <em>must</em> be the last
     * OptionsPackage chained together in the AggregateOptions object.
    **/
    class RequiredArguments : public OptionsPackage {
      typedef std::pair<std::string, std::string>    StringPair;
    public:
      RequiredArguments() : vargs_set(false) { }

      RequiredArguments(const std::string& argname, const std::string& argdesc) : vargs_set(false)
      {
        addArgument(argname, argdesc);
      }


      //! Add a required argument given a name (tag) and a description (currently unused)
      void addArgument(const std::string& name, const std::string& description);

      //! Add a required argument that can be an arbitrary number of items
      /**
       * This argument will always appear at the end of the command
       * line, after all other required arguments.  It also means that
       * the RequiredOptions object should be the last one added to
       * the AggregateOptions object, otherwise any subsequence
       * positional arguments will be missed.
       *
       * Example:
       * \code
       * RequiredArguments* ropts = new RequiredArguments;
       * ropts->addVariableArguments("selection", "selection");
       * ...
       * vector<string> selections = ropts->variableValues("selection");
       * \endcode
       */
      void addVariableArguments(const std::string& name, const std::string& description);

      //! Retrieve the value for an argument
      std::string value(const std::string& s) const;

      //! Retrieve the variable-number argument
      std::vector<std::string> variableValues(const std::string& s) const;

    private:
      void addHidden(po::options_description& o);
      void addPositional(po::positional_options_description& pos);
      bool check(po::variables_map& map);
      bool postConditions(po::variables_map& map);
      std::string help() const;
      std::string print() const;

    private:
      bool vargs_set;
      std::vector<StringPair> arguments;
      StringPair variable_arguments;
      po::variables_map held_map;
    };


    // ----------------------------------------------------------------------
    class OutputTrajectoryOptions : public OptionsPackage {
    public:
      OutputTrajectoryOptions() : name("output.dcd"), label("Output Trajectory"), append(false) {}
      OutputTrajectoryOptions(const std::string& s) : name(s), label("Output Trajectory"), append(false) {}
      OutputTrajectoryOptions(const std::string& s, const bool appending) : name(s), label("Output Trajectory"), append(appending) {}


      std::string name;
      std::string label;
      bool append;
      std::string type;
      std::string basename;
      pTrajectoryWriter outraj;


    private:
      void addGeneric(po::options_description& opts);
      void addHidden(po::options_description& opts);

      void addPositional(po::positional_options_description& map);

      bool check(po::variables_map& map);

      bool postConditions(po::variables_map& map);

      std::string help() const;
      std::string print() const;

    };

    // ----------------------------------------------------------------------

    class OutputTrajectoryTypeOptions : public OptionsPackage {
    public:
      OutputTrajectoryTypeOptions() :
	label("Output Trajectory Type"),
	append(false),
	type("dcd") {}

      OutputTrajectoryTypeOptions(const std::string& s) :
	label("Output Trajectory Type"),
	append(false),
	type(s) {}

      OutputTrajectoryTypeOptions(const std::string& s, const bool appending) :
	label("Output Trajectory Type"),
	append(appending), type(s) {}

      pTrajectoryWriter createTrajectory(const std::string& prefix);


      std::string label;
      bool append;
      std::string type;

    private:
      void addGeneric(po::options_description& opts);
      std::string print() const;
    };



    // ----------------------------------------------------------------------

    typedef std::vector<OptionsPackage *> vOpts;

    //! Combines a set of OptionsPackages
    class AggregateOptions {
    public:
      //! Name is taken from argv[0] when AggregateOptions::parse() is called
      AggregateOptions() : program_name(""),
                           generic("Allowed Options"),
                           hidden("Hidden Options")
      { }

      //! Explicitly set the program name (for help message and printing)
      AggregateOptions(const std::string& name) : program_name(name),
                                                  generic("Allowed Options"),
                                                  hidden("Hidden Options")
      { }

      //! Add a pointer to an OptionsPackage that will be used for options
      /**
       * Takes a pointer to an OptionsPackage, and appends this to
       * the list of options that will be used to build up the
       * command-line.  Returns a reference to itself so that add()
       * calls can be chained.
       **/
      AggregateOptions& add(OptionsPackage* pack);

      //! Parses a command line, returning true if parsing was ok
      bool parse(int argc, char *argv[]);

      //! Returns a string representing the option values in all
      //! contained OptionPackage objects
      std::vector<std::string> print() const;

      //! Displays the help for this tool
      void showHelp();

    private:
      std::string program_name;
      std::string config_name;

      po::options_description generic;
      po::options_description hidden;
      po::options_description command_line;
      po::positional_options_description pos;
      po::variables_map vm;

      std::vector<OptionsPackage *> options;


      void setupOptions();
    };

    class WeightsOptions : public OptionsPackage {
    public:
      WeightsOptions(): has_weights(false) { }

      std::string weights_name;
      std::string list_name;
<<<<<<< HEAD
      Weights weights;
=======
      std::unique_ptr<Weights> weights;
>>>>>>> 99f6d332
      bool has_weights;

    private:
      void addGeneric(po::options_description& opts);
      bool postConditions(po::variables_map& map);
    };


  };
};


#endif<|MERGE_RESOLUTION|>--- conflicted
+++ resolved
@@ -837,11 +837,7 @@
 
       std::string weights_name;
       std::string list_name;
-<<<<<<< HEAD
-      Weights weights;
-=======
       std::unique_ptr<Weights> weights;
->>>>>>> 99f6d332
       bool has_weights;
 
     private:
