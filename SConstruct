#!/usr/bin/env python
#  This file is part of LOOS.
#
#  LOOS (Lightweight Object-Oriented Structure library)
#  Copyright (c) 2008-2009, Tod D. Romo
#  Department of Biochemistry and Biophysics
#  School of Medicine & Dentistry, University of Rochester
#
#  This package (LOOS) is free software: you can redistribute it and/or modify
#  it under the terms of the GNU General Public License as published by
#  the Free Software Foundation under version 3 of the License.
#
#  This package is distributed in the hope that it will be useful,
#  but WITHOUT ANY WARRANTY; without even the implied warranty of
#  MERCHANTABILITY or FITNESS FOR A PARTICULAR PURPOSE.  See the
#  GNU General Public License for more details.
#
#  You should have received a copy of the GNU General Public License
#  along with this program.  If not, see <http://www.gnu.org/licenses/>.

import sys
import os
import re
from subprocess import *
from time import strftime
import shutil
import distutils.sysconfig



# This can be reset in custom.py
default_lib_path = '/usr/lib64'


# This is the version-tag for LOOS output
<<<<<<< HEAD
loos_version = '1.7.5'
=======
loos_version = '1.7.2'
>>>>>>> 956f3e60


# Principal options...
clos = Variables('custom.py')
clos.Add('regenerate', 'Set to 1 to regenerate test outputs', 0)
clos.Add('debug', 'Set to 1 to add -DDEBUG to build', 0)
clos.Add('profile', 'Set to 1 to build the code for profiling', 0)
clos.Add('release', 'Set to 1 to configure for release.', 1)
clos.Add('reparse', 'Set to 1 to regenerate parser-related files.', 0)
clos.Add('shared', 'Set to 1 to build a shared LOOS library.', 0)


clos.Add(PathVariable('LAPACK', 'Path to LAPACK', default_lib_path, PathVariable.PathAccept))
clos.Add(PathVariable('ATLAS', 'Path to ATLAS', default_lib_path + '/atlas', PathVariable.PathAccept))
clos.Add(PathVariable('ATLASINC', 'Path to ATLAS includes', '/usr/include/atlas', PathVariable.PathAccept))
clos.Add(PathVariable('BOOSTLIB', 'Path to BOOST libraries', '', PathVariable.PathAccept))
clos.Add(PathVariable('BOOSTINC', 'Path to BOOST includes', '', PathVariable.PathAccept))
clos.Add('BOOSTREGEX', 'Boost regex library name', 'boost_regex')
clos.Add('BOOSTPO', 'Boost program options library name', 'boost_program_options')
clos.Add('CXX', 'C++ Compiler', 'g++')
clos.Add(PathVariable('LIBXTRA', 'Path to additional libraries', '', PathVariable.PathAccept))
clos.Add(PathVariable('PREFIX', 'Path to install LOOS as', '/opt',
                    PathVariable.PathAccept))
clos.Add(PathVariable('ALTPATH', 'Additional path to commands', '', PathVariable.PathAccept))
clos.Add(PathVariable('LIBS_OVERRIDE', 'Override linked libs', '', PathVariable.PathAccept))
clos.Add(PathVariable('LIBS_PATHS_OVERRIDE', 'Override paths to libs', '', PathVariable.PathAccept))

# This is a developer setting...  Do not set unless you know what you
# are doing...
clos.Add('REVISION', 'Add build information', loos_version)



env = Environment(options = clos, tools = ["default", "doxygen"], toolpath = '.',SWIGFLAGS=['-c++', '-python', '-Wall'],CPPPATH=[distutils.sysconfig.get_python_inc()],SHLIBPREFIX="")
Help(clos.GenerateHelpText(env))

env.Decider('MD5-timestamp')

# vestigial...
regenerate = env['regenerate']
env['REGENERATE'] = regenerate

reparse = env['reparse']

platform = sys.platform
env['platform'] = platform

LAPACK = env['LAPACK']
ATLAS = env['ATLAS']
ATLASINC = env['ATLASINC']
BOOSTLIB = env['BOOSTLIB']
BOOSTINC = env['BOOSTINC']
BOOSTREGEX = env['BOOSTREGEX']
BOOSTPO = env['BOOSTPO']
LIBXTRA = env['LIBXTRA']
PREFIX = env['PREFIX']
ALTPATH = env['ALTPATH']
LIBS_OVERRIDE = env['LIBS_OVERRIDE']
LIBS_PATHS_OVERRIDE = env['LIBS_PATHS_OVERRIDE']

if ALTPATH != '':
   buildenv = env['ENV']
   path = buildenv['PATH']
   path = ALTPATH + ':' + path
   buildenv['PATH'] = path



### Autoconf
if not env.GetOption('clean'):
   conf = Configure(env)
   if not conf.CheckType('ulong','#include <sys/types.h>\n'):
      conf.env.Append(CCFLAGS = '-DREQUIRES_ULONG')
   if not conf.CheckType('uint','#include <sys/types.h>\n'):
      conf.env.Append(CCFLAGS = '-DREQUIRES_UINT')
   env = conf.Finish()


### Compile-flags

debug_opts='-g -Wall -Wextra -fno-inline'
release_opts='-O3 -DNDEBUG -Wall'
profile_opts='-pg'

# Setup the general environment...
env.Append(CPPPATH = ['#'])

# Ideally, what's below should be added to the CPPPATH above, but
# doing so causes SCons to scan headers from that directory generating
# implicit dependencies.  SCons seems to mangle these so changing one
# file ends up forcing a complete rebuild.  Setting the include dirs
# directly solves this problem, but it does mean that changes to the
# include files in BOOST and ATLAS will not be picked up by SCons...
if BOOSTINC != '':
   env.Append(CPPFLAGS = ['-I' + BOOSTINC])
env.Append(LIBPATH = ['#', BOOSTLIB, LIBXTRA])
env.Append(LIBS = [BOOSTREGEX, BOOSTPO])
env.Append(LEXFLAGS=['-s'])

# Platform specific build options...
if platform == 'darwin':
   env.Append(LINKFLAGS = ' -framework vecLib')
elif platform == 'freebsd8':
   env.Append(LIBS=['lapack', 'blas'])
elif platform == 'linux2':
   noatlas = 0

   # Determine linux variant
   fv = open('/proc/version', 'r')
   f = fv.read()
   

   LIBS_LINKED_TO = 'atlas lapack'
   LIBS_PATHS_TO = ATLAS + ' ' + LAPACK

   ### Note for OpenSUSE and Ubuntu...
   ### Older versions of those distros may require the gfortran
   ### package be linked in.  If you see strange link errors for
   ### unresolved symbols, try adding "gfortran" to the LIBS list
   ### for your OS below...

   # OpenSUSE doesn't have an atlas package, so use native lapack/blas
   if (re.search("[Ss][Uu][Ss][Ee]", f)):
      LIBS_LINKED_TO = 'lapack blas'
      LIBS_PATHS_TO = ""

   elif (re.search("[Uu]buntu", f)):
      LIBS_LINKED_TO = 'lapack_atlas lapack atlas blas'
   

   if LIBS_OVERRIDE != '':
      LIBS_LINKED_TO = LIBS_OVERRIDE

   if LIBS_PATHS_OVERRIDE != '':
      LIBS_PATHS_TO = LIBS_PATHS_OVERRIDE

   env.Append(LIBS = Split(LIBS_LINKED_TO))
   env.Append(LIBPATH = Split(LIBS_PATHS_TO))


# CYGWIN does not have an atlas package, so use lapack/blas instead
elif (platform == 'cygwin'):
   env.Append(LIBS = ['lapack', 'blas'])
   env.Append(LIBPATH = [LAPACK])



# Determine what kind of build...
# No option implies debugging, but only an explicit debug defines
# the DEBUG symbol...  Yes, it's a bit obtuse, but it allows
# you to control the level of debugging output through the
# DEBUG definition...

release = int(env['release'])
debug = int(env['debug'])
profile = int(env['profile'])

# If debug is requested, make sure there is no optimization...
if (debug > 0):
   release=0

if int(release):
    env.Append(CCFLAGS=release_opts)
else:
   env.Append(CCFLAGS=debug_opts)

if (debug > 0):
   env.Append(CCFLAGS=" -DDEBUG=$debug")

# Profiling is independent of release/debug status...
if int(profile):
   env.Append(CCFLAGS=profile_opts)
   env.Append(LINKFLAGS=profile_opts)


# Allow overrides from environment...
if os.environ.has_key('CXX'):
   CXX = os.environ['CXX']
   print "Changing default compiler to ", CXX
   env['CXX'] = CXX

if os.environ.has_key('CCFLAGS'):
   CCFLAGS = os.environ['CCFLAGS']
   print "Changing CCFLAGS to ", CCFLAGS
   env['CCFLAGS'] = CCFLAGS

# Divine the current revision...
revision = ''
if env['REVISION'] == '':
   revision = Popen(["svnversion"], stdout=PIPE).communicate()[0]
   revision = revision.rstrip("\n")
else:
   revision = env['REVISION']
      
revision = revision + " " + strftime("%y%m%d")

# Now, write this out to a cpp file that can be linked in...this avoids having
# to recompile everything when building on a new date.  We also rely on SCons
# using the MD5 checksum to detect changes in the file (even though it's always
# rewritten)
revfile = open('revision.cpp', 'w')
revfile.write('#include <string>\n')
revfile.write('std::string revision_label = "')
revfile.write(revision)
revfile.write('";\n')
revfile.close()

# Export for subsidiary SConscripts

Export('env')



###################################

if int(env['shared']):
   env['LD_LIBRARY_PATH'] = "."

loos = SConscript('SConscript')



docs = env.Doxygen('Doxyfile')
tests = SConscript('Tests/SConscript')
tools = SConscript('Tools/SConscript')
elastic_networks_package = SConscript('Packages/ElasticNetworks/SConscript')
h_tools = SConscript('Packages/HydrogenBonds/SConscript')
#g_tools = SConscript('Packages/DensityTools/SConscript')
convergence_package = SConscript('Packages/Convergence/SConscript')
density_package = SConscript('Packages/DensityTools/SConscript')
user_package = SConscript('Packages/User/SConscript')


all_packages = elastic_networks_package + h_tools + convergence_package + density_package

### Special handling for pre-packaged documentation...

env.Command(PREFIX + '/docs/main.html', [], [
      Delete(PREFIX + '/docs'),
      Copy(PREFIX + '/docs', 'Docs'),
      ])
env.AlwaysBuild(PREFIX + '/docs/main.html')


# build targets...

env.Alias('lib', loos)
env.Alias('docs', docs)
env.Alias('tests', tests)
env.Alias('tools', tools)

env.Alias('all', loos + tools + all_packages)
env.Alias('caboodle', loos + tools + all_packages + tests + docs)
env.Alias('user', user_package)


env.Alias('install', PREFIX)

if int(regenerate):
   env.Default('caboodle')
else:
   env.Default('all')<|MERGE_RESOLUTION|>--- conflicted
+++ resolved
@@ -33,11 +33,7 @@
 
 
 # This is the version-tag for LOOS output
-<<<<<<< HEAD
-loos_version = '1.7.5'
-=======
-loos_version = '1.7.2'
->>>>>>> 956f3e60
+loos_version = '2.0.0'
 
 
 # Principal options...
