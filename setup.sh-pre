# Setup environment for bourne-shell-like shells...
#
#  This file is part of LOOS.
#
#  LOOS (Lightweight Object-Oriented Structure library)
#  Copyright (c) 2012 Tod D. Romo, Grossfield Lab
#  Department of Biochemistry and Biophysics
#  School of Medicine & Dentistry, University of Rochester
#
#  This package (LOOS) is free software: you can redistribute it and/or modify
#  it under the terms of the GNU General Public License as published by
#  the Free Software Foundation under version 3 of the License.
#
#  This package is distributed in the hope that it will be useful,
#  but WITHOUT ANY WARRANTY; without even the implied warranty of
#  MERCHANTABILITY or FITNESS FOR A PARTICULAR PURPOSE.  See the
#  GNU General Public License for more details.
#
#  You should have received a copy of the GNU General Public License
#  along with this program.  If not, see <http://www.gnu.org/licenses/>.


### This will be automatically set to where LOOS is built or installed.  If necessary,
### change manually...
<<<<<<< HEAD
LOOSPATH="$loos_path"



# Find library
if [ -d $$LOOSPATH/lib ] ; then
    LIBPATH="$$LOOSPATH/lib"
else
    LIBPATH="$$LOOSPATH"
fi

# Find tools
if [ -d $$LOOSPATH/bin ] ; then
    TOOLPATH="$$LOOSPATH/bin"
else
    TOOLPATH="$$LOOSPATH/Tools:$$LOOSPATH/Packages/Convergence:$$LOOSPATH/Packages/DensityTools:$$LOOSPATH/Packages/ElasticNetworks:$$LOOSPATH/Packages/HydrogenBonds:$$LOOSPATH/Packages/User"
fi

export PATH="$$TOOLPATH:$$PATH"
=======
export LOOS="$loos_path"
export LOOS_LIBPATH="$libpath"
export LOOS_CPPPATH="$cpppath"
export LOOS_LINKFLAGS="$linkflags"
export LOOS_LIBS="$libs"
export LOOS_CCFLAGS="$ccflags"
export LOOS_CXX="$loos_cxx"



export PATH="$tool_path:$$PATH"

>>>>>>> fa7e257e

# Use DYLD_LIBRARY_PATH or LD_LIBRARY_PATH depending on OS
SYSTEM=`uname`
if [ "$$SYSTEM" = "Darwin" ] ; then
<<<<<<< HEAD
    export DYLD_LIBRARY_PATH="$$LIBPATH:$$DYLD_LIBRARY_PATH"
elif `echo $$SYSTEM | grep -q '^CYGWIN'` ; then
    export LD_LIBRARY_PATH="$$LIBPATH:$$LD_LIBRARY_PATH"
    export PATH="$$LOOSPATH:$$PATH"
else
    export LD_LIBRARY_PATH="$$LIBPATH:$$LD_LIBRARY_PATH"
fi

export PYTHONPATH="$$LIBPATH:$$PYTHONPATH"
=======
    export DYLD_LIBRARY_PATH="$$LOOS_LIBPATH:$$DYLD_LIBRARY_PATH"
else
    export LD_LIBRARY_PATH="$$LOOS_LIBPATH:$$LD_LIBRARY_PATH"
fi

# Cygwin requires libs in PATH
if `echo $$SYSTEM | grep -q '^CYGWIN'` ; then
    export PATH="$$LOOS_LIBPATH:$$PATH"
fi

export PYTHONPATH="$loos_pythonpath:$$PYTHONPATH"
>>>>>>> fa7e257e

<|MERGE_RESOLUTION|>--- conflicted
+++ resolved
@@ -22,27 +22,6 @@
 
 ### This will be automatically set to where LOOS is built or installed.  If necessary,
 ### change manually...
-<<<<<<< HEAD
-LOOSPATH="$loos_path"
-
-
-
-# Find library
-if [ -d $$LOOSPATH/lib ] ; then
-    LIBPATH="$$LOOSPATH/lib"
-else
-    LIBPATH="$$LOOSPATH"
-fi
-
-# Find tools
-if [ -d $$LOOSPATH/bin ] ; then
-    TOOLPATH="$$LOOSPATH/bin"
-else
-    TOOLPATH="$$LOOSPATH/Tools:$$LOOSPATH/Packages/Convergence:$$LOOSPATH/Packages/DensityTools:$$LOOSPATH/Packages/ElasticNetworks:$$LOOSPATH/Packages/HydrogenBonds:$$LOOSPATH/Packages/User"
-fi
-
-export PATH="$$TOOLPATH:$$PATH"
-=======
 export LOOS="$loos_path"
 export LOOS_LIBPATH="$libpath"
 export LOOS_CPPPATH="$cpppath"
@@ -55,23 +34,14 @@
 
 export PATH="$tool_path:$$PATH"
 
->>>>>>> fa7e257e
 
 # Use DYLD_LIBRARY_PATH or LD_LIBRARY_PATH depending on OS
 SYSTEM=`uname`
 if [ "$$SYSTEM" = "Darwin" ] ; then
-<<<<<<< HEAD
-    export DYLD_LIBRARY_PATH="$$LIBPATH:$$DYLD_LIBRARY_PATH"
+    export DYLD_LIBRARY_PATH="$$LOOS_LIBPATH:$$DYLD_LIBRARY_PATH"
 elif `echo $$SYSTEM | grep -q '^CYGWIN'` ; then
     export LD_LIBRARY_PATH="$$LIBPATH:$$LD_LIBRARY_PATH"
     export PATH="$$LOOSPATH:$$PATH"
-else
-    export LD_LIBRARY_PATH="$$LIBPATH:$$LD_LIBRARY_PATH"
-fi
-
-export PYTHONPATH="$$LIBPATH:$$PYTHONPATH"
-=======
-    export DYLD_LIBRARY_PATH="$$LOOS_LIBPATH:$$DYLD_LIBRARY_PATH"
 else
     export LD_LIBRARY_PATH="$$LOOS_LIBPATH:$$LD_LIBRARY_PATH"
 fi
@@ -82,5 +52,4 @@
 fi
 
 export PYTHONPATH="$loos_pythonpath:$$PYTHONPATH"
->>>>>>> fa7e257e
 
