--- conflicted
+++ resolved
@@ -444,11 +444,7 @@
 
 
 void showStatsHalf(const RealMatrix& R) {
-<<<<<<< HEAD
   uint total = (R.rows() * (R.rows()-1)) / 2; 
-=======
-  uint total = (R.rows() * (R.cols() - 1)) / 2.0;
->>>>>>> fef9c777
 
   double avg = 0.0;
   double max = 0.0;
@@ -523,23 +519,15 @@
   AtomicGroup subset = selectAtoms(model, topts->sel1);
   vector<uint> indices = assignTrajectoryFrames(traj, topts->range1, topts->skip1);
 
-<<<<<<< HEAD
-  long mem = availMemory();
+  long mem = availableMemory();
   uint nthreads = topts->nthreads ? topts->nthreads : boost::thread::hardware_concurrency();
   
   if (verbosity > 1) {
     cerr << "Using " << nthreads << " threads\n";
     cerr << "Reading trajectory - " << topts->traj1 << endl;
   }
-  vMatrix T = readCoords(subset, traj, indices);
-=======
-  long mem = availableMemory();
-
-  if (verbosity > 1)
-    cerr << "Reading trajectory - " << topts->traj1 << endl;
   vMatrix T = readCoords(subset, traj, indices, verbosity > 1);
   used_memory += T.size() * T[0].size() * sizeof(double);
->>>>>>> fef9c777
   checkMemoryUsage(mem);
   centerTrajectory(T);
 
