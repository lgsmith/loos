--- conflicted
+++ resolved
@@ -45,11 +45,7 @@
 
 
 
-<<<<<<< HEAD
-// const int matrix_precision;    // Controls precision in output matrix
-=======
 // const int matrix_precision = 2;    // Controls precision in output matrix
->>>>>>> 9a1679c1
 
 int verbosity;
 
@@ -145,14 +141,8 @@
       ("sel2", po::value<string>(&sel2)->default_value("name == 'CA'"), "Atom selection for second system")
       ("skip2", po::value<uint>(&skip2)->default_value(0), "Skip n-frames of second trajectory")
       ("range2", po::value<string>(&range2), "Matlab-style range of frames to use from second trajectory")
-<<<<<<< HEAD
-      ("outPrec,p", po::value<uint>(&matrix_precision)->default_value(2), "Number digits to report output matrix coefficients with")
-      ("stats", po::value<bool>(&stats)->default_value(false), "Show some statistics for matrix");
-
-=======
       ("stats", po::value<bool>(&stats)->default_value(false), "Show some statistics for matrix")
       ("precision,p", po::value<uint>(&matrix_precision)->default_value(2), "Write out matrix coefficients with this many digits.");
->>>>>>> 9a1679c1
   }
 
   void addHidden(po::options_description& o) {
