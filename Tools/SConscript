#!/usr/bin/env python
#  This file is part of LOOS.
#
#  LOOS (Lightweight Object-Oriented Structure library)
#  Copyright (c) 2008, Tod D. Romo
#  Department of Biochemistry and Biophysics
#  School of Medicine & Dentistry, University of Rochester
#
#  This package (LOOS) is free software: you can redistribute it and/or modify
#  it under the terms of the GNU General Public License as published by
#  the Free Software Foundation under version 3 of the License.
#
#  This package is distributed in the hope that it will be useful,
#  but WITHOUT ANY WARRANTY; without even the implied warranty of
#  MERCHANTABILITY or FITNESS FOR A PARTICULAR PURPOSE.  See the
#  GNU General Public License for more details.
#
#  You should have received a copy of the GNU General Public License
#  along with this program.  If not, see <http://www.gnu.org/licenses/>.



import sys

Import('env')

clone = env.Clone()
clone.Append(LIBS = ['loos'])

apps = 'density-dist density-dist-windowed center-pdb model2matlab frame2pdb contacts order_params bounding aligner svd rmsds xy_rdf xy_rdf_timeseries model-select rdf atomic-rdf crossing-waters'
apps = apps + ' svdcolmap averager convert2pdb traj2dcd reimage-by-molecule rmsd2ref rgyr dumpmol helix_kink subsetter torsion'
apps = apps + ' dcdinfo recenter-trj concat-selection trajinfo rmsf interdist paxes rmsfit rotamer'
<<<<<<< HEAD
apps = apps + ' drifter porcupine ramachandran renum-pdb exposure clipper rebond molwatch'
=======
apps = apps + ' drifter porcupine ramachandran renum-pdb exposure clipper rebond'
apps = apps + ' xdrtst trrtst'
>>>>>>> 4f58ab70

list = []

for name in Split(apps):
    fname = name + '.cpp'
    prog = clone.Program(fname)
    list.append(prog)

PREFIX = env['PREFIX']

apps = apps + ' blurrogram.pl'

loos_tools = env.Install(PREFIX + '/bin', Split(apps))
env.Alias('tools_install', loos_tools)

Return('list')<|MERGE_RESOLUTION|>--- conflicted
+++ resolved
@@ -30,12 +30,8 @@
 apps = 'density-dist density-dist-windowed center-pdb model2matlab frame2pdb contacts order_params bounding aligner svd rmsds xy_rdf xy_rdf_timeseries model-select rdf atomic-rdf crossing-waters'
 apps = apps + ' svdcolmap averager convert2pdb traj2dcd reimage-by-molecule rmsd2ref rgyr dumpmol helix_kink subsetter torsion'
 apps = apps + ' dcdinfo recenter-trj concat-selection trajinfo rmsf interdist paxes rmsfit rotamer'
-<<<<<<< HEAD
 apps = apps + ' drifter porcupine ramachandran renum-pdb exposure clipper rebond molwatch'
-=======
-apps = apps + ' drifter porcupine ramachandran renum-pdb exposure clipper rebond'
 apps = apps + ' xdrtst trrtst'
->>>>>>> 4f58ab70
 
 list = []
 
