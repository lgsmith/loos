/*
  Compute 3d radial distribution function for two selections
  This version works on groups of atoms, not individual atoms, meaning that
  the selections on the command line are divided up by molecule, and the
  per-molecule center of mass is used.  If that's not what you want, you may
  want to take a look at atomic-rdf.

  Alan Grossfield
  Grossfield Lab
  Department of Biochemistry and Biophysics
  University of Rochester Medical School

  This file is part of LOOS.

  LOOS (Lightweight Object-Oriented Structure library)
  Copyright (c) 2008, Alan Grossfield
  Department of Biochemistry and Biophysics
  School of Medicine & Dentistry, University of Rochester

  This package (LOOS) is free software: you can redistribute it and/or modify
  it under the terms of the GNU General Public License as published by
  the Free Software Foundation under version 3 of the License.

  This package is distributed in the hope that it will be useful,
  but WITHOUT ANY WARRANTY; without even the implied warranty of
  MERCHANTABILITY or FITNESS FOR A PARTICULAR PURPOSE.  See the
  GNU General Public License for more details.

  You should have received a copy of the GNU General Public License
  along with this program.  If not, see <http://www.gnu.org/licenses/>.
 */

#include <loos.hpp>


using namespace std;
using namespace loos;

using namespace loos;
namespace opts = loos::OptionsFramework;
namespace po = loos::OptionsFramework::po;

string selection1, selection2;
string split_by, split_by2;
double hist_min, hist_max;
int num_bins;
int skip;

// @cond TOOLS_INTERNAL
class ToolOptions : public opts::OptionsPackage
{
public:

  void addGeneric(po::options_description& o)
  {
    o.add_options()
      ("split-mode",po::value<string>(&split_by)->default_value("by-molecule"), "how to split the selections (by-residue, molecule, segment, none)")
      ("split-mode2",po::value<string>(&split_by2)->default_value("by-molecule"), "how to split the second selection (by-residue, molecule, segment, none)")
      ;
  }

  void addHidden(po::options_description& o)
  {
    o.add_options()
      ("sel1", po::value<string>(&selection1), "first selection")
      ("sel2", po::value<string>(&selection2), "second selection")
      ("hist-min", po::value<double>(&hist_min), "Histogram minimum")
      ("hist-max", po::value<double>(&hist_max), "Histogram maximum")
      ("num-bins", po::value<int>(&num_bins), "Histogram bins");
  }

  void addPositional(po::positional_options_description& p) {
    p.add("sel1", 1);
    p.add("sel2", 1);
    p.add("hist-min", 1);
    p.add("hist-max", 1);
    p.add("num-bins", 1) ;
  }

  bool check(po::variables_map& vm)
  {
    return(!(vm.count("sel1")
             && vm.count ("hist-min")
             && vm.count ("hist-max")
             && vm.count ("num-bins")));
  }

  string help() const
  {
    return("first-selection second-selection histogram-min histogram-max histogram-bins");
  }

  string print() const
  {
    ostringstream oss;
    oss << boost::format("split-mode='%s', sel1='%s', sel2='%s', hist-min=%f, hist-max=%f, num-bins=%f, split-mode2='%'")
      % split_by
      % selection1
      % selection2
      % hist_min
      % hist_max
      % num_bins
      % split_by2;
    return(oss.str());
  }
};
// @endcond


string fullHelpMessage(void)
{
string s =
    "\n"
    "SYNOPSIS\n"
    "\n"
    "Compute the radial distribution function for 2 selections, \n"
    "treating the selections as groups as opposed to individual atoms.\n"
    "\n"
    "DESCRIPTION\n"
    "\n"
    "This tool computes the radial distribution function for 2 selections,\n"
    "treating the selections as groups.  There are 4 ways to group the atoms,\n"
    "controlled by the arguments to --split-mode and --split-mode2: \n"
    "    by-residue: the selection is split into unique residues\n"
    "    by-molecule: the selection is split into unique molecules (only available\n"
    "                if the system file contains connectivity information)\n"
    "    by-segment: the selection is split using the segid (this is present in \n"
    "                CHARMM/NAMD/XPLOR derived files, and some PDB files)\n"
    "    none: treat the entire selection as a single unit\n"
    "\n"
    "The default mode if --split-mode and --split-mode2 aren't set is \"by-molecule\".\n"
    "In all cases, the splitting is performed _before_ the selection is \n"
    "performed, because by-molecule requires the whole system to work correctly.  \n"
    "\n"
    "The distance is then computed between the centers of mass of the grouped \n"
    "objects.\n"
    "If you want to consider individual atoms instead of the centers of mass \n"
    "e.g. if you want to consider all of the individual atoms in a residue),\n"
    "use the tool atomic-rdf instead.\n"
    "\n"
    "histogram-min, histogram-max, and histogram-bins specify the range over \n"
    "which the radial distribution function is computed and the number of bins \n"
    "used.\n"
    "\n"
    "EXAMPLE\n"
    "\n"
    "If the selection string looked like \n"
    "    'resname == \"TRP\" and name =~\"^C\"'\n"
    "with \"by-residue\" splitting, then the full system would first be split \n"
    "into separate residues, and then the selection string would be applied to \n"
    "those individual residues, in this case returning the carbon atoms from \n"
    "the tryptophan residues.  The program would use the center of mass of the\n"
    "carbon atoms to as the point from which to compute the RDF.\n"
    "\n"
    "See also atomic-rdf and xy_rdf.\n"
    ;

    return(s);
    }


enum split_mode { BY_RESIDUE, BY_SEGMENT, BY_MOLECULE, NONE };

split_mode parseSplit(const string &split_by)
    {
    split_mode split;
    // figure out the splitting mode
    if (!split_by.compare("by-residue"))
        {
        split = BY_RESIDUE;
        }
    else if (!split_by.compare("by-segment"))
        {
        split = BY_SEGMENT;
        }
    else if (!split_by.compare("by-molecule"))
        {
        split = BY_MOLECULE;
        }
    else if (!split_by.compare("none"))
        {
        split = NONE;
        }
    else
        {
        cerr << "--split-mode(2) must be: by-residue|by-segment|by-molecule|none"
             << endl;
        exit(-1);
        }
    return (split);
    }

uint doSplit(const AtomicGroup &system, const string selection,
             const split_mode split, vector<AtomicGroup> &grouping)
    {

    // make sure the "result" vector<AG> is empty to start
    grouping.clear();

    vector<AtomicGroup> tmp;
    if (split == BY_MOLECULE)
        {
        tmp = system.splitByMolecule();
        }
    if (split == BY_RESIDUE)
        {
        tmp = system.splitByResidue();
        }
    else if (split == BY_SEGMENT)
        {
        tmp = system.splitByUniqueSegid();
        }
    else if (split == NONE)
        {
        tmp.push_back(system);
        }

    Parser parser(selection);
    KernelSelector parsed_sel(parser.kernel());

    vector<AtomicGroup>::iterator t;
    for (t=tmp.begin(); t!=tmp.end(); ++t)
        {
        AtomicGroup newgroup = t->select(parsed_sel);
        if (newgroup.size() > 0)
            {
            grouping.push_back(newgroup);
            }
        }
    return grouping.size();
    }


int main (int argc, char *argv[])
{

// parse the command line options
string hdr = invocationHeader(argc, argv);
opts::BasicOptions* bopts = new opts::BasicOptions(fullHelpMessage());
opts::TrajectoryWithFrameIndices* tropts = new opts::TrajectoryWithFrameIndices;
opts::WeightsOptions* wopts = new opts::WeightsOptions;
ToolOptions* topts = new ToolOptions;

opts::AggregateOptions options;
options.add(bopts).add(tropts).add(wopts).add(topts);
if (!options.parse(argc, argv))
  exit(-1);

// parse the split mode, barf if you can't do it
split_mode split=parseSplit(split_by);
split_mode split2=parseSplit(split_by2);

// Print the command line arguments
cout << "# " << hdr << endl;

// Create the system and the trajectory file
// Note: The pTraj type is a Boost shared pointer, so we'll need
//       to use pointer semantics to access it
AtomicGroup system = tropts->model;
pTraj traj = tropts->trajectory;
if (!(system.isPeriodic() || traj->hasPeriodicBox()))
  {
  cerr << "Error- Either the model or the trajectory must have periodic box information.\n";
  exit(-1);
  }

// Attach trajectory to weights
wopts->weights->add_traj(traj);
<<<<<<< HEAD
=======

>>>>>>> 7caf2343

double bin_width = (hist_max - hist_min)/num_bins;

// Select the 2 groups, then split them appropriately
vector<AtomicGroup> g1_mols, g2_mols;
uint numgroups = doSplit(system, selection1, split, g1_mols);
if (numgroups == 0)
    {
    cerr << "No groups created by selection1" << endl;
    exit(1);
    }
numgroups = doSplit(system, selection2, split2, g2_mols);
if (numgroups == 0)
    {
    cerr << "No groups created by selection2" << endl;
    exit(1);
    }



// read the initial coordinates into the system
vector<uint> framelist = tropts->frameList();
traj->readFrame(framelist[0]);
traj->updateGroupCoords(system);

// Create the histogram and zero it out
vector<double> hist;
hist.reserve(num_bins);
hist.insert(hist.begin(), num_bins, 0.0);

double min2 = hist_min*hist_min;
double max2 = hist_max*hist_max;

// Precompute the overlap between the two groups (this can be an
// expensive operation, so it's better to have it outside the
// while-loop)

unsigned long unique_pairs = 0;
Math::Matrix<int, Math::RowMajor> group_overlap(g1_mols.size(), g2_mols.size());

for (uint j=0; j<g1_mols.size(); ++j)
    {
    for (uint i=0; i<g2_mols.size(); ++i)
      {
      bool b = (g1_mols[j] == g2_mols[i]);
      group_overlap(j, i) = b;
      if ( !b )
        {
          ++unique_pairs;
        }
      }
    }


// loop over the frames of the trajectory
uint framecount = framelist.size();
double volume = 0.0;
for (uint index = 0; index<framecount; ++index)
    {
    traj->readFrame(framelist[index]);
    // update coordinates and periodic box
    traj->updateGroupCoords(system);
    // if no frame weights file provided, defaults to 1.0 
    const double weight = wopts->weights->get();
    wopts->weights->accumulate();


    GCoord box = system.periodicBox();
    volume += weight*(box.x() * box.y() * box.z());

    // compute the distribution of g2 around g1
    for (unsigned int j = 0; j < g1_mols.size(); j++)
        {
        GCoord p1 = g1_mols[j].centerOfMass();
        for (unsigned int k = 0; k < g2_mols.size(); k++)
            {
            // skip "self" pairs -- in case selection1 and selection2 overlap
            if (group_overlap(j, k))
                {
                continue;
                }
            GCoord p2 = g2_mols[k].centerOfMass();

            // Compute the distance squared, taking periodicity into account
            double d2 = p1.distance2(p2, box);
            if ( (d2 < max2) && (d2 > min2) )
                {
                double d = sqrt(d2);
                int bin = int((d-hist_min)/bin_width);
                hist[bin]+=weight;
                }
            }
        }
    }
// totalWeight() defaults to frameCount() if no weights file provided
const double expected = wopts->weights->totalWeight() * wopts->weights->totalWeight() 
                        * unique_pairs / volume;

double cum1 = 0.0;
double cum2 = 0.0;

// Output the results
cout << "# Dist\tRDF\tCumAround1\tCumAround2" << endl;
for (int i = 0; i < num_bins; i++)
    {
    double d = bin_width*(i + 0.5);

    double d_inner = bin_width*i;
    double d_outer = d_inner + bin_width;
    double norm = 4.0/3.0 * M_PI*(d_outer*d_outer*d_outer
                                - d_inner*d_inner*d_inner);

    double total = hist[i]/ (norm*expected);
    cum1 += hist[i] / (wopts->weights->totalWeight()*g1_mols.size());
    cum2 += hist[i] / (wopts->weights->totalWeight()*g2_mols.size());

    cout << d << "\t" << total << "\t"
         << cum1 << "\t" << cum2 << endl;

    }
}<|MERGE_RESOLUTION|>--- conflicted
+++ resolved
@@ -266,10 +266,6 @@
 
 // Attach trajectory to weights
 wopts->weights->add_traj(traj);
-<<<<<<< HEAD
-=======
-
->>>>>>> 7caf2343
 
 double bin_width = (hist_max - hist_min)/num_bins;
 
