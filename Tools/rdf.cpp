/*
  Compute 3d radial distribution function for two selections
  This version works on groups of atoms, not individual atoms, meaning that
  the selections on the command line are divided up by molecule, and the
  per-molecule center of mass is used.  If that's not what you want, you may
  want to take a look at atomic-rdf.

  Alan Grossfield
  Grossfield Lab
  Department of Biochemistry and Biophysics
  University of Rochester Medical School

  This file is part of LOOS.

  LOOS (Lightweight Object-Oriented Structure library)
  Copyright (c) 2008, Alan Grossfield
  Department of Biochemistry and Biophysics
  School of Medicine & Dentistry, University of Rochester

  This package (LOOS) is free software: you can redistribute it and/or modify
  it under the terms of the GNU General Public License as published by
  the Free Software Foundation under version 3 of the License.

  This package is distributed in the hope that it will be useful,
  but WITHOUT ANY WARRANTY; without even the implied warranty of
  MERCHANTABILITY or FITNESS FOR A PARTICULAR PURPOSE.  See the
  GNU General Public License for more details.

  You should have received a copy of the GNU General Public License
  along with this program.  If not, see <http://www.gnu.org/licenses/>.
 */

#include <loos.hpp>


using namespace std;
using namespace loos;

using namespace loos;
namespace opts = loos::OptionsFramework;
namespace po = loos::OptionsFramework::po;

string selection1, selection2;
string split_by, split_by2;
double hist_min, hist_max;
int num_bins;
int skip;

// @cond TOOLS_INTERNAL
class ToolOptions : public opts::OptionsPackage
{
public:

  void addGeneric(po::options_description& o)
  {
    o.add_options()
      ("split-mode",po::value<string>(&split_by)->default_value("by-molecule"), "how to split the selections (by-residue, molecule, segment, none)")
      ("split-mode2",po::value<string>(&split_by2)->default_value("by-molecule"), "how to split the second selection (by-residue, molecule, segment, none)")
      ;
  }

  void addHidden(po::options_description& o)
  {
    o.add_options()
      ("sel1", po::value<string>(&selection1), "first selection")
      ("sel2", po::value<string>(&selection2), "second selection")
      ("hist-min", po::value<double>(&hist_min), "Histogram minimum")
      ("hist-max", po::value<double>(&hist_max), "Histogram maximum")
      ("num-bins", po::value<int>(&num_bins), "Histogram bins");
  }

  void addPositional(po::positional_options_description& p) {
    p.add("sel1", 1);
    p.add("sel2", 1);
    p.add("hist-min", 1);
    p.add("hist-max", 1);
    p.add("num-bins", 1) ;
  }

  bool check(po::variables_map& vm)
  {
    return(!(vm.count("sel1")
             && vm.count ("hist-min")
             && vm.count ("hist-max")
             && vm.count ("num-bins")));
  }

  string help() const
  {
    return("first-selection second-selection histogram-min histogram-max histogram-bins");
  }

  string print() const
  {
    ostringstream oss;
    oss << boost::format("split-mode='%s', sel1='%s', sel2='%s', hist-min=%f, hist-max=%f, num-bins=%f, split-mode2='%'")
      % split_by
      % selection1
      % selection2
      % hist_min
      % hist_max
      % num_bins
      % split_by2;
    return(oss.str());
  }
};
// @endcond


string fullHelpMessage(void)
{
string s =
    "\n"
    "SYNOPSIS\n"
    "\n"
    "Compute the radial distribution function for 2 selections, \n"
    "treating the selections as groups as opposed to individual atoms.\n"
    "\n"
    "DESCRIPTION\n"
    "\n"
    "This tool computes the radial distribution function for 2 selections,\n"
    "treating the selections as groups.  There are 4 ways to group the atoms,\n"
    "controlled by the arguments to --split-mode and --split-mode2: \n"
    "    by-residue: the selection is split into unique residues\n"
    "    by-molecule: the selection is split into unique molecules (only available\n"
    "                if the system file contains connectivity information)\n"
    "    by-segment: the selection is split using the segid (this is present in \n"
    "                CHARMM/NAMD/XPLOR derived files, and some PDB files)\n"
    "    none: treat the entire selection as a single unit\n"
    "\n"
    "The default mode if --split-mode and --split-mode2 aren't set is \"by-molecule\".\n"
    "In all cases, the splitting is performed _before_ the selection is \n"
    "performed, because by-molecule requires the whole system to work correctly.  \n"
    "\n"
    "The distance is then computed between the centers of mass of the grouped \n"
    "objects.\n"
    "If you want to consider individual atoms instead of the centers of mass \n"
    "e.g. if you want to consider all of the individual atoms in a residue),\n"
    "use the tool atomic-rdf instead.\n"
    "\n"
    "histogram-min, histogram-max, and histogram-bins specify the range over \n"
    "which the radial distribution function is computed and the number of bins \n"
    "used.\n"
    "\n"
    "EXAMPLE\n"
    "\n"
    "If the selection string looked like \n"
    "    'resname == \"TRP\" and name =~\"^C\"'\n"
    "with \"by-residue\" splitting, then the full system would first be split \n"
    "into separate residues, and then the selection string would be applied to \n"
    "those individual residues, in this case returning the carbon atoms from \n"
    "the tryptophan residues.  The program would use the center of mass of the\n"
    "carbon atoms to as the point from which to compute the RDF.\n"
    "\n"
    "See also atomic-rdf and xy_rdf.\n"
    ;

    return(s);
    }


enum split_mode { BY_RESIDUE, BY_SEGMENT, BY_MOLECULE, NONE };

split_mode parseSplit(const string &split_by)
    {
    split_mode split;
    // figure out the splitting mode
    if (!split_by.compare("by-residue"))
        {
        split = BY_RESIDUE;
        }
    else if (!split_by.compare("by-segment"))
        {
        split = BY_SEGMENT;
        }
    else if (!split_by.compare("by-molecule"))
        {
        split = BY_MOLECULE;
        }
    else if (!split_by.compare("none"))
        {
        split = NONE;
        }
    else
        {
        cerr << "--split-mode(2) must be: by-residue|by-segment|by-molecule|none"
             << endl;
        exit(-1);
        }
    return (split);
    }

uint doSplit(const AtomicGroup &system, const string selection,
             const split_mode split, vector<AtomicGroup> &grouping)
    {

    // make sure the "result" vector<AG> is empty to start
    grouping.clear();

    vector<AtomicGroup> tmp;
    if (split == BY_MOLECULE)
        {
        tmp = system.splitByMolecule();
        }
    if (split == BY_RESIDUE)
        {
        tmp = system.splitByResidue();
        }
    else if (split == BY_SEGMENT)
        {
        tmp = system.splitByUniqueSegid();
        }
    else if (split == NONE)
        {
        tmp.push_back(system);
        }

    Parser parser(selection);
    KernelSelector parsed_sel(parser.kernel());

    vector<AtomicGroup>::iterator t;
    for (t=tmp.begin(); t!=tmp.end(); ++t)
        {
        AtomicGroup newgroup = t->select(parsed_sel);
        if (newgroup.size() > 0)
            {
            grouping.push_back(newgroup);
            }
        }
    return grouping.size();
    }


int main (int argc, char *argv[])
{

// parse the command line options
string hdr = invocationHeader(argc, argv);
opts::BasicOptions* bopts = new opts::BasicOptions(fullHelpMessage());
opts::TrajectoryWithFrameIndices* tropts = new opts::TrajectoryWithFrameIndices;
opts::WeightsOptions* wopts = new opts::WeightsOptions;
ToolOptions* topts = new ToolOptions;

opts::AggregateOptions options;
options.add(bopts).add(tropts).add(wopts).add(topts);
if (!options.parse(argc, argv))
  exit(-1);

// parse the split mode, barf if you can't do it
split_mode split=parseSplit(split_by);
split_mode split2=parseSplit(split_by2);

// Print the command line arguments
cout << "# " << hdr << endl;

// Create the system and the trajectory file
// Note: The pTraj type is a Boost shared pointer, so we'll need
//       to use pointer semantics to access it
AtomicGroup system = tropts->model;
pTraj traj = tropts->trajectory;
if (!(system.isPeriodic() || traj->hasPeriodicBox()))
  {
  cerr << "Error- Either the model or the trajectory must have periodic box information.\n";
  exit(-1);
  }

// Attach trajectory to weights
<<<<<<< HEAD
if (wopts->has_weights)
    {
    wopts->weights.add_traj(traj);
    }

=======
wopts->weights->add_traj(traj);
>>>>>>> 99f6d332

double bin_width = (hist_max - hist_min)/num_bins;

// Select the 2 groups, then split them appropriately
vector<AtomicGroup> g1_mols, g2_mols;
uint numgroups = doSplit(system, selection1, split, g1_mols);
if (numgroups == 0)
    {
    cerr << "No groups created by selection1" << endl;
    exit(1);
    }
numgroups = doSplit(system, selection2, split2, g2_mols);
if (numgroups == 0)
    {
    cerr << "No groups created by selection2" << endl;
    exit(1);
    }



// read the initial coordinates into the system
vector<uint> framelist = tropts->frameList();
traj->readFrame(framelist[0]);
traj->updateGroupCoords(system);

// Create the histogram and zero it out
vector<double> hist;
hist.reserve(num_bins);
hist.insert(hist.begin(), num_bins, 0.0);

double min2 = hist_min*hist_min;
double max2 = hist_max*hist_max;

// Precompute the overlap between the two groups (this can be an
// expensive operation, so it's better to have it outside the
// while-loop)

unsigned long unique_pairs = 0;
Math::Matrix<int, Math::RowMajor> group_overlap(g1_mols.size(), g2_mols.size());

for (uint j=0; j<g1_mols.size(); ++j)
    {
    for (uint i=0; i<g2_mols.size(); ++i)
      {
      bool b = (g1_mols[j] == g2_mols[i]);
      group_overlap(j, i) = b;
      if ( !b )
        {
          ++unique_pairs;
        }
      }
    }


// loop over the frames of the trajectory
uint framecount = framelist.size();
double volume = 0.0;
for (uint index = 0; index<framecount; ++index)
    {
    traj->readFrame(framelist[index]);
    // update coordinates and periodic box
    traj->updateGroupCoords(system);
    // if no frame weights file provided, defaults to 1.0 
    const double weight = wopts->weights();
    wopts->weights.accumulate();


    GCoord box = system.periodicBox();
    volume += weight*(box.x() * box.y() * box.z());

    // compute the distribution of g2 around g1
    for (unsigned int j = 0; j < g1_mols.size(); j++)
        {
        GCoord p1 = g1_mols[j].centerOfMass();
        for (unsigned int k = 0; k < g2_mols.size(); k++)
            {
            // skip "self" pairs -- in case selection1 and selection2 overlap
            if (group_overlap(j, k))
                {
                continue;
                }
            GCoord p2 = g2_mols[k].centerOfMass();

            // Compute the distance squared, taking periodicity into account
            double d2 = p1.distance2(p2, box);
            if ( (d2 < max2) && (d2 > min2) )
                {
                double d = sqrt(d2);
                int bin = int((d-hist_min)/bin_width);
                hist[bin]+=weight;
                }
            }
        }
    }
// totalWeight() defaults to frameCount() if no weights file provided
const double expected = wopts->weights.totalWeight() * wopts->weights.totalWeight() 
                        * unique_pairs / volume;

double cum1 = 0.0;
double cum2 = 0.0;

// Output the results
cout << "# Dist\tRDF\tCumAround1\tCumAround2" << endl;
for (int i = 0; i < num_bins; i++)
    {
    double d = bin_width*(i + 0.5);

    double d_inner = bin_width*i;
    double d_outer = d_inner + bin_width;
    double norm = 4.0/3.0 * M_PI*(d_outer*d_outer*d_outer
                                - d_inner*d_inner*d_inner);

    double total = hist[i]/ (norm*expected);
    cum1 += hist[i] / (wopts->weights.totalWeight()*g1_mols.size());
    cum2 += hist[i] / (wopts->weights.totalWeight()*g2_mols.size());

    cout << d << "\t" << total << "\t"
         << cum1 << "\t" << cum2 << endl;

    }
}<|MERGE_RESOLUTION|>--- conflicted
+++ resolved
@@ -265,15 +265,7 @@
   }
 
 // Attach trajectory to weights
-<<<<<<< HEAD
-if (wopts->has_weights)
-    {
-    wopts->weights.add_traj(traj);
-    }
-
-=======
 wopts->weights->add_traj(traj);
->>>>>>> 99f6d332
 
 double bin_width = (hist_max - hist_min)/num_bins;
 
