/*
  MatrixOps.cpp
*/



/*
  This file is part of LOOS.

  LOOS (Lightweight Object-Oriented Structure library)
  Copyright (c) 2009, Tod D. Romo, Alan Grossfield
  Department of Biochemistry and Biophysics
  School of Medicine & Dentistry, University of Rochester

  This package (LOOS) is free software: you can redistribute it and/or modify
  it under the terms of the GNU General Public License as published by
  the Free Software Foundation under version 3 of the License.

  This package is distributed in the hope that it will be useful,
  but WITHOUT ANY WARRANTY; without even the implied warranty of
  MERCHANTABILITY or FITNESS FOR A PARTICULAR PURPOSE.  See the
  GNU General Public License for more details.

  You should have received a copy of the GNU General Public License
  along with this program.  If not, see <http://www.gnu.org/licenses/>.
*/



#include <MatrixOps.hpp>


namespace loos {
  namespace Math {

    boost::tuple<RealMatrix, RealMatrix, RealMatrix> svd(RealMatrix& M) {
      f77int m = M.rows();
      f77int n = M.cols();
      f77int sn = m<n ? m : n;
      long estimate = (m*m + n*n + m*n + sn) * sizeof(float);
      // This is somewhat vestigial...  We continue to estimate the
      // total storage required for the SVD in case we want to do
      // something with it in the future...



      char jobu = 'A', jobvt = 'A';
      f77int lda = m, ldu = m, ldvt = n, lwork= -1, info;
      float prework[10], *work;
    
      RealMatrix U(m, m);
      RealMatrix S(sn, 1);
      RealMatrix Vt(n, n);

      sgesvd_(&jobu, &jobvt, &m, &n, M.get(), &lda, S.get(), U.get(), &ldu, Vt.get(), &ldvt, prework, &lwork, &info);
      if (info != 0)
        throw(NumericalError("Failure in SVD"));

      lwork = (f77int)prework[0];
      estimate += lwork * sizeof(double);
      work = new float[lwork];

      sgesvd_(&jobu, &jobvt, &m, &n, M.get(), &lda, S.get(), U.get(), &ldu, Vt.get(), &ldvt, work, &lwork, &info);

      boost::tuple<RealMatrix, RealMatrix, RealMatrix> result(U, S, Vt);
      return(result);
    }



    boost::tuple<DoubleMatrix, DoubleMatrix, DoubleMatrix> svd(DoubleMatrix& M) {
      f77int m = M.rows();
      f77int n = M.cols();
      f77int sn = m<n ? m : n;
      long estimate = (m*m + n*n + m*n + sn) * sizeof(double);


      char jobu = 'A', jobvt = 'A';
      f77int lda = m, ldu = m, ldvt = n, lwork= -1, info;
      double prework[10], *work;
    
      DoubleMatrix U(m, m);
      DoubleMatrix S(sn, 1);
      DoubleMatrix Vt(n, n);

      dgesvd_(&jobu, &jobvt, &m, &n, M.get(), &lda, S.get(), U.get(), &ldu, Vt.get(), &ldvt, prework, &lwork, &info);
      if (info != 0)
        throw(NumericalError("Failure in SVD"));


      lwork = (f77int)prework[0];
      estimate += lwork * sizeof(double);
      work = new double[lwork];

      dgesvd_(&jobu, &jobvt, &m, &n, M.get(), &lda, S.get(), U.get(), &ldu, Vt.get(), &ldvt, work, &lwork, &info);

      boost::tuple<DoubleMatrix, DoubleMatrix, DoubleMatrix> result(U, S, Vt);
      return(result);
    }

    // Multiply two matrices using BLAS

    DoubleMatrix MMMultiply(const DoubleMatrix& A, const DoubleMatrix& B, const bool transa, const bool transb) {

      f77int m = transa ? A.cols() : A.rows();
      f77int n = transb ? B.rows() : B.cols();
      f77int k = transa ? A.rows() : A.cols();
      double alpha = 1.0;
      double beta = 0.0;

      f77int lda = transa ? k : m;
      f77int ldb = transb ? n : k;
      f77int ldc = m;


      DoubleMatrix C(m, n);

#if defined(__linux__)
      char ta = (transa ? 'T' : 'N');
      char tb = (transb ? 'T' : 'N');

      dgemm_(&ta, &tb, &m, &n, &k, &alpha, A.get(), &lda, B.get(), &ldb, &beta, C.get(), &ldc);
#else
      cblas_dgemm(CblasColMajor, transa ? CblasTrans : CblasNoTrans, transb ? CblasTrans : CblasNoTrans,
                  m, n, k, alpha, A.get(), lda, B.get(), ldb, beta, C.get(), ldc);
#endif

      return(C);
    }


    // Pseudo-inverse of a matrix using the SVD

    DoubleMatrix invert(DoubleMatrix& A, const float eps) {

      // The SVD (at least dgesvd) will destroy the source matrix, so we
      // need to make an explicit copy...

      DoubleMatrix B(A.copy());
      boost::tuple<DoubleMatrix, DoubleMatrix, DoubleMatrix> res = svd(B);
      DoubleMatrix U(boost::get<0>(res));
      DoubleMatrix S(boost::get<1>(res));
      DoubleMatrix Vt(boost::get<2>(res));


      for (uint i=0; i<Vt.rows(); ++i) {
        double sv = S[i];
        if (sv < eps)
          sv = 0.0;
        else
          sv = 1.0 / sv;

        for (uint j=0; j<Vt.cols(); ++j)
          Vt(i,j) *= sv;
      }

      DoubleMatrix Ai = MMMultiply(Vt, U, true, true);
      return(Ai);
    }


    void operator+=(DoubleMatrix& A, const DoubleMatrix& B) {
      if (A.rows() != B.rows() || A.cols() != B.cols())
        throw(std::logic_error("Matrices are not the same size"));

      for (uint i=0; i<A.rows() * A.cols(); ++i)
        A[i] += B[i];
    }

    DoubleMatrix operator+(const DoubleMatrix& A, const DoubleMatrix& B) {
      DoubleMatrix C(A.copy());
      C += B;
      return(C);
    }


    void operator-=(DoubleMatrix& A, const DoubleMatrix& B) {
      if (A.rows() != B.rows() || A.cols() != B.cols())
        throw(std::logic_error("Matrices are not the same size"));

      for (uint i=0; i<A.rows() * A.cols(); ++i)
        A[i] -= B[i];
    }

    DoubleMatrix operator-(const DoubleMatrix& A, const DoubleMatrix& B) {
      DoubleMatrix C(A.copy());
      C -= B;
      return(C);
    }


    void operator*=(DoubleMatrix& A, const float d) {
      for (uint i=0; i<A.rows() * A.cols(); ++i)
        A[i] *= d;
    }

    DoubleMatrix operator*(const DoubleMatrix& A, const float d) {
      DoubleMatrix B(A.copy());
      B *= d;
      return(B);
    }

    void operator*=(DoubleMatrix& A, const DoubleMatrix& B) {
      DoubleMatrix C = MMMultiply(A, B);
      A=C;
    }

    DoubleMatrix operator*(const DoubleMatrix& A, const DoubleMatrix& B) {
      DoubleMatrix C = MMMultiply(A, B);
      return(C);
    }


    DoubleMatrix operator-(DoubleMatrix& A) {
      DoubleMatrix B(A.copy());
      for (uint i=0; i<B.rows() * B.cols(); ++i)
        B[i] = -B[i];
      return(B);
    }
  

    // Create a square identity matrix

    DoubleMatrix eye(const uint n) {
      DoubleMatrix I(n, n);
      for (uint i=0; i<n; ++i)
        I(i,i) = 1.0;

      return(I);
    }


    
    DoubleMatrix permuteColumns(const DoubleMatrix& A, const std::vector<uint> indices) {
      if (indices.size() != A.cols())
        throw(std::logic_error("indices to permuteColumns must match the size of the matrix"));

      DoubleMatrix B(A.rows(), A.cols());

      for (uint i=0; i<A.cols(); ++i) {
        if (indices[i] > A.cols())
          throw(std::out_of_range("Permutation index is out of bounds"));
        for (uint j=0; j<A.rows(); ++j)
          B(j, i) = A(j, indices[i]);
      }

      return(B);
    }

    
    DoubleMatrix permuteRows(const DoubleMatrix& A, const std::vector<uint> indices) {
      if (indices.size() != A.rows())
        throw(std::logic_error("indices to permuteRows must match the size of the matrix"));

      DoubleMatrix B(A.rows(), A.cols());

      for (uint j=0; j<A.rows(); ++j) {
        if (indices[j] > A.rows())
          throw(std::out_of_range("Permutation index is out of bounds"));
        for (uint i=0; i<A.cols(); ++i)
          B(j, i) = A(indices[j], i);
      }

      return(B);
    }


    void reverseColumns(DoubleMatrix& A) {
      uint m = A.rows();
      uint n = A.cols();
      uint k = n / 2;

      for (uint i=0; i<k; ++i)
        for (uint j=0; j<m; ++j)
          std::swap(A(j,i), A(j,n-i-1));
    }

    void reverseRows(DoubleMatrix& A) {
      uint m = A.rows();
      uint n = A.cols();
      uint k = m / 2;

      for (uint j=0; j<k; ++j)
        for (uint i=0; i<n; ++i)
          std::swap(A(j, i), A(m-j-1, i));
    }


    namespace {
      double colDotProd(const DoubleMatrix& A, const uint i, const DoubleMatrix& B, const uint j) {
        double sum = 0.0;
        for (uint k=0; k<A.rows(); ++k)
          sum += A(k,i) * B(k,j);
        return(sum);
      }
    }
    
    
    double subspaceOverlap(const DoubleMatrix& A, const DoubleMatrix& B, uint nmodes) {
      if (A.rows() != B.rows())
        throw(NumericalError("Matrices have different dimensions"));

      if (nmodes == 0)
        nmodes = A.cols();
      if (nmodes > A.cols() || nmodes > B.cols())
        throw(NumericalError("Requested number of modes exceeds matrix dimensions"));
      
      double sum = 0.0;
      for (uint i=0; i<nmodes; ++i)
        for (uint j=0; j<nmodes; ++j) {
          double d = colDotProd(A, i, B, j);
          sum += d*d;
        }

      return(sum / nmodes);
    }


<<<<<<< HEAD
    double covarianceOverlap(const DoubleMatrix& lamA, const DoubleMatrix& UA, const DoubleMatrix& lamB, const DoubleMatrix& UB, const double tol) {
      if (!(UA.rows() == UB.rows() && UA.cols() == UB.cols() && lamA.rows() == lamB.rows()))
        throw(NumericalError("Matrices have incorrect dimensions"));
      if (lamA.rows() > UA.cols())
        throw(NumericalError("More eigenvalues than eigenvectors!"));
=======
    double covarianceOverlap(const RealMatrix& lamA, const RealMatrix& UA, const RealMatrix& lamB, const RealMatrix& UB) {
      if (!(UA.rows() == UB.rows() && UA.cols() == UB.cols() && lamA.rows() == lamB.rows() && lamA.rows() == UA.cols()))
        throw(NumericalError("Matrices have different dimensions"));

      uint nmodes = UA.cols();
>>>>>>> 4b3e641a

      double lamsum = 0.0;
      for (uint i=0; i<nmodes; ++i)
        lamsum += lamA[i] + lamB[i];

      double dblsum = 0.0;
      for (uint i=0; i<nmodes; ++i)
        for (uint j=0; j<nmodes; ++j) {
          double d = colDotProd(UA, i, UB, j);
          dblsum += sqrt(lamA[i]*lamB[j]) * d * d;
        }
      

      double num = lamsum - 2.0 * dblsum;
<<<<<<< HEAD
      double co;
      if (fabs(num) <= tol)
        co = 1.0;
      else
        co = 1.0 - sqrt( (lamsum - 2.0 * dblsum) / lamsum );
=======
      double co = 1.0 - sqrt( fabs(num) / lamsum );
>>>>>>> 4b3e641a

      return(co);
    }


  }

}
<|MERGE_RESOLUTION|>--- conflicted
+++ resolved
@@ -100,28 +100,28 @@
 
     // Multiply two matrices using BLAS
 
-    DoubleMatrix MMMultiply(const DoubleMatrix& A, const DoubleMatrix& B, const bool transa, const bool transb) {
+    RealMatrix MMMultiply(const RealMatrix& A, const RealMatrix& B, const bool transa, const bool transb) {
 
       f77int m = transa ? A.cols() : A.rows();
       f77int n = transb ? B.rows() : B.cols();
       f77int k = transa ? A.rows() : A.cols();
-      double alpha = 1.0;
-      double beta = 0.0;
+      float alpha = 1.0;
+      float beta = 0.0;
 
       f77int lda = transa ? k : m;
       f77int ldb = transb ? n : k;
       f77int ldc = m;
 
 
-      DoubleMatrix C(m, n);
+      RealMatrix C(m, n);
 
 #if defined(__linux__)
       char ta = (transa ? 'T' : 'N');
       char tb = (transb ? 'T' : 'N');
 
-      dgemm_(&ta, &tb, &m, &n, &k, &alpha, A.get(), &lda, B.get(), &ldb, &beta, C.get(), &ldc);
+      sgemm_(&ta, &tb, &m, &n, &k, &alpha, A.get(), &lda, B.get(), &ldb, &beta, C.get(), &ldc);
 #else
-      cblas_dgemm(CblasColMajor, transa ? CblasTrans : CblasNoTrans, transb ? CblasTrans : CblasNoTrans,
+      cblas_sgemm(CblasColMajor, transa ? CblasTrans : CblasNoTrans, transb ? CblasTrans : CblasNoTrans,
                   m, n, k, alpha, A.get(), lda, B.get(), ldb, beta, C.get(), ldc);
 #endif
 
@@ -131,16 +131,16 @@
 
     // Pseudo-inverse of a matrix using the SVD
 
-    DoubleMatrix invert(DoubleMatrix& A, const float eps) {
+    RealMatrix invert(RealMatrix& A, const float eps) {
 
       // The SVD (at least dgesvd) will destroy the source matrix, so we
       // need to make an explicit copy...
 
-      DoubleMatrix B(A.copy());
-      boost::tuple<DoubleMatrix, DoubleMatrix, DoubleMatrix> res = svd(B);
-      DoubleMatrix U(boost::get<0>(res));
-      DoubleMatrix S(boost::get<1>(res));
-      DoubleMatrix Vt(boost::get<2>(res));
+      RealMatrix B(A.copy());
+      boost::tuple<RealMatrix, RealMatrix, RealMatrix> res = svd(B);
+      RealMatrix U(boost::get<0>(res));
+      RealMatrix S(boost::get<1>(res));
+      RealMatrix Vt(boost::get<2>(res));
 
 
       for (uint i=0; i<Vt.rows(); ++i) {
@@ -154,12 +154,12 @@
           Vt(i,j) *= sv;
       }
 
-      DoubleMatrix Ai = MMMultiply(Vt, U, true, true);
+      RealMatrix Ai = MMMultiply(Vt, U, true, true);
       return(Ai);
     }
 
 
-    void operator+=(DoubleMatrix& A, const DoubleMatrix& B) {
+    void operator+=(RealMatrix& A, const RealMatrix& B) {
       if (A.rows() != B.rows() || A.cols() != B.cols())
         throw(std::logic_error("Matrices are not the same size"));
 
@@ -167,14 +167,14 @@
         A[i] += B[i];
     }
 
-    DoubleMatrix operator+(const DoubleMatrix& A, const DoubleMatrix& B) {
-      DoubleMatrix C(A.copy());
+    RealMatrix operator+(const RealMatrix& A, const RealMatrix& B) {
+      RealMatrix C(A.copy());
       C += B;
       return(C);
     }
 
 
-    void operator-=(DoubleMatrix& A, const DoubleMatrix& B) {
+    void operator-=(RealMatrix& A, const RealMatrix& B) {
       if (A.rows() != B.rows() || A.cols() != B.cols())
         throw(std::logic_error("Matrices are not the same size"));
 
@@ -182,37 +182,37 @@
         A[i] -= B[i];
     }
 
-    DoubleMatrix operator-(const DoubleMatrix& A, const DoubleMatrix& B) {
-      DoubleMatrix C(A.copy());
+    RealMatrix operator-(const RealMatrix& A, const RealMatrix& B) {
+      RealMatrix C(A.copy());
       C -= B;
       return(C);
     }
 
 
-    void operator*=(DoubleMatrix& A, const float d) {
+    void operator*=(RealMatrix& A, const float d) {
       for (uint i=0; i<A.rows() * A.cols(); ++i)
         A[i] *= d;
     }
 
-    DoubleMatrix operator*(const DoubleMatrix& A, const float d) {
-      DoubleMatrix B(A.copy());
+    RealMatrix operator*(const RealMatrix& A, const float d) {
+      RealMatrix B(A.copy());
       B *= d;
       return(B);
     }
 
-    void operator*=(DoubleMatrix& A, const DoubleMatrix& B) {
-      DoubleMatrix C = MMMultiply(A, B);
+    void operator*=(RealMatrix& A, const RealMatrix& B) {
+      RealMatrix C = MMMultiply(A, B);
       A=C;
     }
 
-    DoubleMatrix operator*(const DoubleMatrix& A, const DoubleMatrix& B) {
-      DoubleMatrix C = MMMultiply(A, B);
+    RealMatrix operator*(const RealMatrix& A, const RealMatrix& B) {
+      RealMatrix C = MMMultiply(A, B);
       return(C);
     }
 
 
-    DoubleMatrix operator-(DoubleMatrix& A) {
-      DoubleMatrix B(A.copy());
+    RealMatrix operator-(RealMatrix& A) {
+      RealMatrix B(A.copy());
       for (uint i=0; i<B.rows() * B.cols(); ++i)
         B[i] = -B[i];
       return(B);
@@ -221,8 +221,8 @@
 
     // Create a square identity matrix
 
-    DoubleMatrix eye(const uint n) {
-      DoubleMatrix I(n, n);
+    RealMatrix eye(const uint n) {
+      RealMatrix I(n, n);
       for (uint i=0; i<n; ++i)
         I(i,i) = 1.0;
 
@@ -231,11 +231,11 @@
 
 
     
-    DoubleMatrix permuteColumns(const DoubleMatrix& A, const std::vector<uint> indices) {
+    RealMatrix permuteColumns(const RealMatrix& A, const std::vector<uint> indices) {
       if (indices.size() != A.cols())
         throw(std::logic_error("indices to permuteColumns must match the size of the matrix"));
 
-      DoubleMatrix B(A.rows(), A.cols());
+      RealMatrix B(A.rows(), A.cols());
 
       for (uint i=0; i<A.cols(); ++i) {
         if (indices[i] > A.cols())
@@ -248,11 +248,11 @@
     }
 
     
-    DoubleMatrix permuteRows(const DoubleMatrix& A, const std::vector<uint> indices) {
+    RealMatrix permuteRows(const RealMatrix& A, const std::vector<uint> indices) {
       if (indices.size() != A.rows())
         throw(std::logic_error("indices to permuteRows must match the size of the matrix"));
 
-      DoubleMatrix B(A.rows(), A.cols());
+      RealMatrix B(A.rows(), A.cols());
 
       for (uint j=0; j<A.rows(); ++j) {
         if (indices[j] > A.rows())
@@ -265,7 +265,7 @@
     }
 
 
-    void reverseColumns(DoubleMatrix& A) {
+    void reverseColumns(RealMatrix& A) {
       uint m = A.rows();
       uint n = A.cols();
       uint k = n / 2;
@@ -275,7 +275,7 @@
           std::swap(A(j,i), A(j,n-i-1));
     }
 
-    void reverseRows(DoubleMatrix& A) {
+    void reverseRows(RealMatrix& A) {
       uint m = A.rows();
       uint n = A.cols();
       uint k = m / 2;
@@ -287,7 +287,7 @@
 
 
     namespace {
-      double colDotProd(const DoubleMatrix& A, const uint i, const DoubleMatrix& B, const uint j) {
+      double colDotProd(const RealMatrix& A, const uint i, const RealMatrix& B, const uint j) {
         double sum = 0.0;
         for (uint k=0; k<A.rows(); ++k)
           sum += A(k,i) * B(k,j);
@@ -296,7 +296,7 @@
     }
     
     
-    double subspaceOverlap(const DoubleMatrix& A, const DoubleMatrix& B, uint nmodes) {
+    double subspaceOverlap(const RealMatrix& A, const RealMatrix& B, uint nmodes) {
       if (A.rows() != B.rows())
         throw(NumericalError("Matrices have different dimensions"));
 
@@ -316,19 +316,11 @@
     }
 
 
-<<<<<<< HEAD
-    double covarianceOverlap(const DoubleMatrix& lamA, const DoubleMatrix& UA, const DoubleMatrix& lamB, const DoubleMatrix& UB, const double tol) {
-      if (!(UA.rows() == UB.rows() && UA.cols() == UB.cols() && lamA.rows() == lamB.rows()))
-        throw(NumericalError("Matrices have incorrect dimensions"));
-      if (lamA.rows() > UA.cols())
-        throw(NumericalError("More eigenvalues than eigenvectors!"));
-=======
     double covarianceOverlap(const RealMatrix& lamA, const RealMatrix& UA, const RealMatrix& lamB, const RealMatrix& UB) {
       if (!(UA.rows() == UB.rows() && UA.cols() == UB.cols() && lamA.rows() == lamB.rows() && lamA.rows() == UA.cols()))
         throw(NumericalError("Matrices have different dimensions"));
 
       uint nmodes = UA.cols();
->>>>>>> 4b3e641a
 
       double lamsum = 0.0;
       for (uint i=0; i<nmodes; ++i)
@@ -343,15 +335,7 @@
       
 
       double num = lamsum - 2.0 * dblsum;
-<<<<<<< HEAD
-      double co;
-      if (fabs(num) <= tol)
-        co = 1.0;
-      else
-        co = 1.0 - sqrt( (lamsum - 2.0 * dblsum) / lamsum );
-=======
       double co = 1.0 - sqrt( fabs(num) / lamsum );
->>>>>>> 4b3e641a
 
       return(co);
     }
