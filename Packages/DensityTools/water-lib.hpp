// -------------------------------------------------
// Water (density) Library
// -------------------------------------------------

/*
  This file is part of LOOS.

  LOOS (Lightweight Object-Oriented Structure library)
  Copyright (c) 2009 Tod D. Romo, Alan Grossfield
  Department of Biochemistry and Biophysics
  School of Medicine & Dentistry, University of Rochester

  This package (LOOS) is free software: you can redistribute it and/or modify
  it under the terms of the GNU General Public License as published by
  the Free Software Foundation under version 3 of the License.

  This package is distributed in the hope that it will be useful,
  but WITHOUT ANY WARRANTY; without even the implied warranty of
  MERCHANTABILITY or FITNESS FOR A PARTICULAR PURPOSE.  See the
  GNU General Public License for more details.

  You should have received a copy of the GNU General Public License
  along with this program.  If not, see <http://www.gnu.org/licenses/>.
*/





<<<<<<< HEAD
#if !defined(WATER_LIB_HPP)
#define WATER_LIB_HPP
=======
#if !defined(LOOS_WATER_LIB_HPP)
#define LOOS_WATER_LIB_HPP
>>>>>>> 37fc74e9


#include <loos.hpp>


namespace loos {
  namespace DensityTools {

    //! Get the max bounding box for a group over the trajectory
    std::vector<GCoord> getBounds(pTraj& traj, AtomicGroup& group, const std::vector<uint>& frames);

  };

};





#endif<|MERGE_RESOLUTION|>--- conflicted
+++ resolved
@@ -27,13 +27,8 @@
 
 
 
-<<<<<<< HEAD
-#if !defined(WATER_LIB_HPP)
-#define WATER_LIB_HPP
-=======
 #if !defined(LOOS_WATER_LIB_HPP)
 #define LOOS_WATER_LIB_HPP
->>>>>>> 37fc74e9
 
 
 #include <loos.hpp>
