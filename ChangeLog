<<<<<<< HEAD
2014-07-31    <alan@membrane.urmc.rochster.edu>
    * Added support for periodic boxes in Tinker XYZ and arc files

2014-07-18    <tromo@hill.urmc-sh.rochester.edu>

	* Released 2.1.3

2014-07-17    <tromo@hill.urmc-sh.rochester.edu>

	* Fixed bug in rebond that created bonds from subset atoms to themselves

2014-07-16    <tromo@hill.urmc-sh.rochester.edu>

	* Changed chist tool to operate in either cumulative or windowed
	mode... 
	

2014-06-18    <alan@membrane.urmc.rochester.edu>
	* in merge-traj, added support for separate selections to recenter
	in xy and z
=======
2014-08-11  Tod Romo  <tromo@gorgoneion>

	* Changed DCDWriter::framesWritten() to return an unsigned int
	* Added TrajectoryWriter base class to provide a simple interface
	to writing trajectories
	* Added XTCWriter class for writing GROMACS XTC files (single
	precision only...based heavily on the xdrfile library provided by
	GROMACS)
	* Changed DCDWriter to derive from TrajectoryWriter
	* Added createOutputTrajectory() factory function to determine
	output trajectory format and return a pTrajectoryWriter (boost
	shared pointer to a TrajectoryWriter object).
	* Added a static class function to all trajectories and systems
	(e.g. pPDB PDB::create(const string &fname)).
	* Changed how all of the createXXXX() factory functions work...
	They use a table binding filename extension to the appropriate
	object create() function.
	* Added Trajectory::description() to return a string describing
	the trajectory format.
	* Changed trajinfo to report the trajectory file's format
	* Changed subsetter and mergetraj to use TrajectoryWriter.  For
	subsetter, this means you now must specify the trajectory name
	rather than a prefix (so subsetter can determine the output
	trajectory type).
	* Added splitFilename() utility function to break a filename into
	the basename and a dotted suffix.
	* Added OutputTrajectoryOptions class.

2014-07-30    <tromo@hill.urmc-sh.rochester.edu>

	* Added support for getting the step and time for the currently
	read XTC frame.
	* Added support for calculating the timestep (time per step) from
	an XTC trajectory
>>>>>>> 3b2fc856

2014-06-16    <tromo@hill.urmc-sh.rochester.edu>

	* Removed center-model (this had been deprecated back in 2011)

2014-06-11    <tromo@hill.urmc-sh.rochester.edu>

	* Fixed bug in rmsds when using 2 trajectories causing progress
	updates to have absurdly long run-time estimates

2014-06-05    <tromo@hill.urmc-sh.rochester.edu>

	* Added note about testing with Manjaro and Slackware

2014-06-03    <tromo@hill.urmc-sh.rochester.edu>

	* Fixed bug in in TRR/XDR affecting double precision data (found by Pin-Kuang Lai)

2014-06-02    <alan@membrane.urmc.rochester.edu>
	* Added number density option to density-dist

2014-05-06    <alan@membrane.urmc.rochester.edu>
	* Added new package Voronoi.  Requires numpy and scipy in addition
	to LOOS.
2014-04-18    <tromo@hill.urmc-sh.rochester.edu>

	* Added "core" water filter for DensityTools.  An alternative
	method for finding the protein axis.  See protein_tilt.py or the
	Doxygen docs for WaterFilterCore for more details.

2014-04-14    <tromo@hill.urmc-sh.rochester.edu>

	* Fixed build issue when specifying ATLAS_LIBS

2014-04-10    <tromo@hill.urmc-sh.rochester.edu>

	* Added --threshold=f to interdist that will segment the output
	based on the given cutoff/threshold

2014-03-13    <tromo@hill.urmc-sh.rochester.edu>

	* Fixed help info for dcdinfo 
	* Added cumulative histogram tool (chist) in Convergence package
	* Changed XForm::rotate(const GCoord&, const greal)
	to throw an invalid_argument exception if the
	rotation axis does not have some minimal length. 
	
2014-03-06    <tromo@hill.urmc-sh.rochester.edu>

	* Fixed bad HTML tag in dox

2014-03-05    <tromo@hill.urmc-sh.rochester.edu>

	* Fixed crash in phasepdb caused by default chunk size setting

2014-02-25    <tromo@hill.urmc-sh.rochester.edu>

	* Added mops and dibmops for molecular order parameters and
	distance-based molecular order parameters respectively

2014-02-14    <tromo@hill.urmc-sh.rochester.edu>

	* Released version 2.1.2

2014-02-13    <tromo@hill.urmc-sh.rochester.edu>

	* Fixed bug where PyTraj was not installed
	* Fixed bug affecting AmberTraj::updateGroupCoords() [mdcrd files] 
	resulting in a segfault.

2014-02-07    <alan@membrane.urmc.rochester.edu>

	* Added new feature to xy_rdf (--reselect) to handle the case where 
	  molecules move back and forth between leaflets

2014-01-31    <tromo@hill.urmc-sh.rochester.edu>

	* Released version 2.1.1

2014-01-29    <tromo@hill.urmc-sh.rochester.edu>

	* Added support for OpenSUSE 13 and Fedora 20
	
2014-01-23    <tromo@hill.urmc-sh.rochester.edu>

	* Fixed bug in drifter that prevented it from running
	* Fixed bug in parseStringAs<> that can affect shortened fields
	at the end of a line causing it to return a default value.

2014-01-21    <alan@membrane.urmc.rochester.edu>

	* Fixed a bug in protein_tilt.py, where the average vector wasn't reset 
	upon successive frames in the trajectory.
	* Fixed bug in rmsds tool where the average RMSD reported
	was incorrect (sligthly under when using one trajectory,
	with large error when using two trajectories) [Tod]

2014-01-10  Tod Romo  <tromo@gorgoneion>

	* Changed [PyLOOS] GCoord, AtomicGroup, TimeSeries, and Matrix44
	to be iterable
	* Added [PyLOOS] PyTraj and PyAlignedTraj for Python iteration through a
	Trajectory

2014-01-08  Alan Grossfield <alan@membrane.urmc.rochester.edu>

    * Added new tool packing_score, to quantify the packing between 
	  to selections over the course of a trajectory

2013-11-04  Tod Romo  <tromo@ubuntu-mac-12>

	* Added MacOS 10.9 (Mavericks) compatibility
	* Added support for writing truncated SVD in big-svd
	* Changed rmsds to optionally cache the trajectory for improved
	performance
	* Changed build system (refactoring and various improvements, see
	INSTALL or Doxygen docs for more information)
	* Deprecated tests build target

2013-10-18    <alan@membrane.urmc.rochester.edu>
	* Added new tool membrane_map, which computes the 2D distribution of
	a variety of physical properties around a membrane protein
	* Fixed bug in svd tool where basic options (such as -v1) would
	fail with an options error.

2013-10-17    <tromo@hill.urmc-sh.rochester.edu>

	* Changed Matrix operator[] to only check for out of bounds index
	when debugging (i.e. -DDEBUG)

2013-10-15    <tromo@hill.urmc-sh.rochester.edu>

	* Added BasicSplitBy option to the options framework.  Use the
	BasicSplitBy::split() member function to split an AtomicGroup
	based on a user-specified method.
2013-10-11    <tromo@hill.urmc-sh.rochester.edu>

	* Added Math::eigenDecomp() that calculates the eigenpairs for
	the passed DoubleMatrix (using DSYEV).
	* Added gnm-traj and anmo-traj tools for analyzing trajectories
	using elastic network models.

2013-10-08    <tromo@hill.urmc-sh.rochester.edu>

	* Changed how atomid's are handled in LOOS.  Previously in LOOS,
	atomid's had special meaning.  Not only should they be unique, but
	they also identify which "slot" in a trajectory frame that a
	specific atom was located.  This meant that if a model's atomid's
	didn't begin at 1 were not contiguous, then bad things could
	happen.  Now, LOOS assigns and atom "index" to every atom as it is
	being read in by the appropriate model format class (e.g. PDB,
	Amber, etc).  This index tells LOOS which slot to use with a
	trajectory, rather than the atomid.  In general, this should just
	work.  For more information, see the Doxygen documentation for
	Trajectory or the LOOS FAQ.
	* Changed all Trajectory-derived updateGroupCoords() to honor the
	atom index information.  This affects primarily the PDB-based
	trajectory classes which used to ignore atom metadata if the
	passed AtomicGroup was the same size as the trajectory frame.
	* Changed updateGroupCoords() to use NVI idiom.  Now calls
	updateGroupCoordsImpl() in the derived classes.

2013-10-01    <tromo@hill.urmc-sh.rochester.edu>

	* Added smooth-traj tool for smoothing trajectories

2013-09-13  Tod Romo  <tromo@Gorgoneion.local>

	* Released 2.0.6

2013-08-26    <tromo@hill.urmc-sh.rochester.edu>

	* Changed default exponential spring constant to -0.5

2013-08-22    <alan_grossfield@membrane.urmc.rochester.edu>
    * Added new flag to rdf to allow the two selections to be split using
	  different methods.

2013-08-20    <tromo@hill.urmc-sh.rochester.edu>

	* Fixed bug with XTC trajectories when the system contains too
	few atoms (<= 9).  Gromacs does not compress the coordinates, but
	LOOS expected all system sizes to have compression.
	* Changed transition_contacts to add a --smoothed-transition
	option to use a tanh() function to effectively smooth the contacts
	matrix when a contact is near the cutoff.  This is now the default
	behavior.  (Nick)

2013-08-15    <tromo@hill.urmc-sh.rochester.edu>

	* Changed installation to now include python scripts if pyloos is
	being built.
	* Added .nc and .crd as Amber trajectory extensions.  Note that
	.crd for a structure is still interpreted as a CHARMM coordinate
	file.

2013-08-12    <tromo@hill.urmc-sh.rochester.edu>

	* Fixed bug in serialize-selection where the output molecules were
	interleaved rather than each chunk of T-frames consisting of a
	single molecule (e.g. it would have been mol 1, mol 2, mol 1, mol
	2 instead of mol 1, mol 1, mol 2, mol 2)
	* Added --fullhelp output to phase-pdb
	* Fixed bug in phase-pdb where a duplicate (and incorrect) set of
	bonds could be added when using --chunk and --rows options

2013-08-01    <alan_grossfield@membrane.urmc.rochester.edu>

    * Added a new tool to Packages/PyLOOS: protein_tilt.py computes the time
	  series of the tilt angle for a transmembrane protein by averaging the 
	  tilt vectors of individual selects (e.g. individual helices)

2013-07-26    <tromo@hill.urmc-sh.rochester.edu>

	* Fixed hierarchy so that it now catches bad input and generates a
	useful error message rather than segfaulting...
	* Fixed multiple tools to more gracefully handle problems when
	opening files.

2013-07-23    <tromo@hill.urmc-sh.rochester.edu>

	* Changed coverlap tool to internally use double-precision for
	eigenpair matrices.  This resolves a fringe-case where coverlap
	would fail with a conversion error when using eigenpairs from the
	ENM suite.

2013-07-23  Tod Romo  <tromo@Gorgoneion.local>

	* Fixed gmxdump2pdb.pl so that it can handle cases where there are
	more topology segments than molecular segments (as can happen with
	bilayer systems)

2013-07-19    <tromo@hill.urmc-sh.rochester.edu>

	* Added link to tutorial on LOOS in documentation

2013-07-03    <alan@membrane.urmc.rochester.edu>

	* Added change to cross-dist.  Disambiguate sign of PCA vectors
	  by checking against end-to-end vector.  Code (and idea) courtesy of 
	  Jerome Henin.

	* Fixed bug in setup.csh (user package directory was mispelled).

2013-07-01    <tromo@hill.urmc-sh.rochester.edu>

	* Fixed gmxdump2pdb.pl to NOT use hybrid-36 encoding for the
	PSF file.

2013-06-25    <tromo@hill.urmc-sh.rochester.edu>

	* Fixed potential bug in DCD reader nstep was used internally in
	place of nfile.
	* Fixed bug when instantiating DCD files with nfile==0 so it
	doesn't immediately throw an error.
	* Added fixdcd tool to update a DCD header (in-place) with the
	correct # of frames.

2013-06-19    <tromo@hill.urmc-sh.rochester.edu>

	* Released 2.0.5


2013-06-18    <tromo@hill.urmc-sh.rochester.edu>

	* Changed rmsd2ref so that it no longer caches trajectory frames

2013-05-29    <tromo@hill.urmc-sh.rochester.edu>

	* Added --xyonly option to aligner so that alignment (rotations)
	only occur in the x,y plane.  Note that all systems are translated
	so their centroids are coincident, so there may be a
	Z-translation.
	* Changed AtomicGroup::superposition() to not throw if the
	alignment matrix is singular.  Instead, aligner will warn if too few
	atoms are selected instead.
	* Changed setup scripts to prepend paths rather than append
	* Added transition_contacts tool from N. Leioatts

2013-05-22  Tod Romo  <tromo@Gorgoneion.local>

	* Changed renum-pdb so that connectivity is preserved

2013-05-17  Tod Romo  <tromo@gorgoneion>

	* Changed timeAsString() to accept an optional precision parameter
	for the seconds field.

2013-05-07    <alan@membrane.urmc.rochester.edu>
	* Updated native_contacts tool.  Fixed an off-by-one bug that
	caused the last residue in the selection to be handled wrong. Switched
	to using the standard program options, so now the selection defaults to 
	name == "CA", and is prefixed by --sel.  Added new option to output the 
	timeseries of individual contacts to a separate file.  Added new option to 
	exclude the backbone atoms.

2013-05-01    <tromo@hill.urmc-sh.rochester.edu>

	* Added serialize-selection tool.  Given a trajectory with T
	frames and a selection consisting of N molecules (by connectivity
	of segid), this tool will create a new trajectory that consists of
	only one molecule but is N*T frames long.  Each chunk of T-frames
	consists of one of the molecules.

	
2013-04-25    <tromo@hill.urmc-sh.rochester.edu>

	* Changed how some versions of averageStructure() and
	iterativeAlignment() work.  The versions that take an AtomicGroup
	and a pTraj as arguments no longer cache the trajectory in
	memory.  Instead, they will read through the trajectory as
	necessary, only operating on a frame at a time.  In the case of
	aligning, this may involve multiple reads through the trajectory.

2013-04-18    <tromo@hill.urmc-sh.rochester.edu>

	* Fixed bug in gmxdump2pdb.pl that affected systems with 100,000
	atoms or more.

2013-04-14  Tod Romo  <tromo@Gorgoneion.local>

	* Added fcontacts tool that should, in most cases, supercede the
	contact-time tool.  It calculates the contacts made
	between a probe and a set of target selections as a fraction of
	all contacts with the probe.
	* Added LOOS exceptions to PyLOOS
	* Fixed selectAtoms() in PyLOOS to throw LOOS exceptions (i.e. it
	will no longer crash python)

2013-04-12 <tromo@hill.urmc-sh.rochester.edu>
	
	* Added HBondDetector class: given a triple of atoms, will
	efficiently apply angle and distance criteria (Alan)
	* Changed StreamWrapper to use an istream internally rather than
	iostream.
	* Changed Trajectory (& derived classes) to take an istream in
	constructor rather than an ifstream
	* Changed all structure classes (i.e. pdb, amber, tinkerxyz, etc)
	to take an istream in the constructor rather than an ifstream
	* Changed XDR class, refactoring it into XDRReader (which takes an
	istream) and XDRWriter (which takes an ostream)

2013-04-03 <tromo@hill.urmc-sh.rochester.edu>
	* Released 2.0.4

2013-04-01    <tromo@hill.urmc-sh.rochester.edu>

	* Changed build procedure(s).  To build pyloos, use "scons
	pyloos=1".  PyLOOS can now be installed with "scons pyloos=1
	install".  Only PyLOOS can be built by using "scons pyloos_only".

2013-03-28    <tromo@hill.urmc-sh.rochester.edu>

	* Changed PSF reader to NOT try to use hybrid-36 encoding.  This
	affected large systems that should have been readable but
	weren't.
	* Added --bonds option to frame2pdb and convert2pdb that controls
	whether CONECT records are written.

2013-03-27    <tromo@hill.urmc-sh.rochester.edu>

	* Fixed performance issue with writing PDB files containing bonds
	and lots of atoms

2013-03-22    <tromo@hill.urmc-sh.rochester.edu>

	* Added --assign option to ramachandran for printing out a rough
	secondary structure assignment

2013-03-21    <tromo@hill.urmc-sh.rochester.edu>

	* Fixed error in fullhelp for subsetter tool (cannot use multiple
	--range options, must use a  comma-separated list instead)

2013-03-14  Tod Romo  <tromo@Gorgoneion.local>

	* Fixed bug in OptionsFramework with MacOS and Boost 1.52+.

2013-03-12    <tromo@hill.urmc-sh.rochester.edu>

	* Added a --brief option to area_per_lipid
	* Fixed bug in area_per_lipid where the --skip option was ignored
	when generating the area timeseries

2013-02-16  Tod Romo  <tromo@isteno>
	* Added "chainid" keyword to selection language
	* Fixed issues associated with regenerating the parser (bison/flex version problems)
	* Added support for python in MacOS
	
2013-02-07  Tod Romo  <tromo@gorgoneion>

	* Fixed build issue with MacOS 10.8 and BOOST 1.53.0 involving
	MatrixStorage.hpp

2013-02-01    <tromo@spade.biophysics.rochester.edu>

	* Released 2.0.3

2013-01-30    <tromo@spade.biophysics.rochester.edu>

	* Added Simplex::maximumIterations() for returning the max [Dejun]
	* Added Simplex::numberOfIterations() to return internal count of
	function evaluations. [Dejun]
	* Fixed incomplete help messages
	* Changed ramachandran to not use tabs in output
	* Fixed warnings in builds under Fedora
	* Fixed bug in AtomicGroup::AtomicGroup(const int n) found by
	H. Elgabarty.

2012-12-14    <tromo@spade.biophysics.rochester.edu>

	* Fixed errors in help messages
	* Fixed build for OpenSUSE and Ubuntu 8.04 LTS
	* Added support for NetCDF formatted Amber Trajectories
	* Fixed bug in PSF reader when reading a file that came from windows
	* Changed gridgauss to permit more control over the smoothing kernel
	* Added gridautoscale to normalize grid densities such that bulk
	water is 1.0 (for membrane systems only)

2012-10-24    <tromo@spade.biophysics.rochester.edu>

	* Changed water-hist to now include the water-filter bounds when
	calculating the grid size.
	* Fixed errors in fullhelp for water-hist

2012-09-06    <tromo@spade.biophysics.rochester.edu>

	* Added LineReader base class for reading lines from a file.  Handles
	removal of comments and tracking of line numbers for error
	messages.  Derive from this class to alter behavior
	(e.g. comments)
	* Changed Amber prmtop reader to use the LineReader class
	* Changed readVector<T>() to also use a LineReader object (either
	passed or internally if using the old interface).  Can now also
	take a string that gives the name of the file to read from.
	* Added AtomicGroup::atomOrderMapFrom() to map the order of atoms
	in one group into another.  This is for "edge" cases such as when
	psfgen reorders the atoms within a residue.  Note that the groups
	must match in that they must have the same number of atoms with
	the same names, and the residues must be in the same sequence.
	The search for matching atoms *only* occurs within a residue.
	* Added AtomicGroup::copyMappedCoordinatesFrom().  This will find
	the mapping of atoms from the other group into the current one and
	use it to copy the other group's coordinates over.  Note that if
	the atoms are already in the same order, then
	AtomicGroup::copyCoordinatesFrom() will be faster.

2012-08-31    <tromo@spade.biophysics.rochester.edu>

	* Deprecated UniqueStrings class
	* Changed AtomicGroup::splitByUniqueSegid() so that the
	AtomicGroup's returned are in the order the segids appear in the
	source AtomicGroup
	* Changed Amber prmtop reader so the format lines used for data is
	no longer hard-coded, but read from the prmtop file itself.  Only
	simple formats are supported.
	* Fixed silly bug in CHARMM crd reader where the segid wasn't set (Alan)

2012-08-30    <tromo@spade.biophysics.rochester.edu>

	* Added better error messages for parse errors in Amber prmtop
	files.
	* Added Amber::title() to return the title string contained within
	an Amber prmtop file
	* Added support for AMOEBA variant of Amber prmtop files (this
	includes supporting varying numbers of pointers)


2012-08-21    <tromo@spade.biophysics.rochester.edu>

	* RELEASED version 2.0.2

2012-08-08    <tromo@spade.biophysics.rochester.edu>

	* Fixed bug in PDB reader where bonds (via CONECT records) were
	not explicitly made symmetrical.
	* Fixed a side-effect in the PDB writer where the underlying PDB
	would be sorted after writing.
	* Changed PDB writer to only write out a-directional bonds.  The
	symmetrical bonds are not written (i.e. A->B will be written into
	a CONECT record, but not B->A)
	* Changed model-select to now require the '--selection' or '-s'
	option to specify a subset selection.  Added '--splitby mode'
	where mode is one of residue, segid, molecule, or name.  This
	causes the subset to be split with the appropriate method and each
	group is then written out.  This is useful for diagnosing
	splitting and connectivity issues.

2012-08-06   <tromo@spade.biophysics.rochester.edu>

	* RELEASED version 2.0.1

2012-08-01  Tod Romo  <tromo@Gorgoneion.local>

	* Changed MacOS build to use the Accelerate framework rather than
	vecLib directly (which is now deprecated under 10.8)

2012-07-31    <tromo@spade.biophysics.rochester.edu>

	* Added gmxdump2pdb.pl, a PERL program to take the output of
	gmxdump and create a PDB (and a minimal PSF) representing the
	system and its connectivity.

	* Fixed normalization bug in the "Cum" column of xy_rdf (Alan)

2012-07-18    <tromo@spade.biophysics.rochester.edu>

	* Changed how Atom::bondsbit is handled.  If a file is read that
	has connectivity (or should have connectivity), then all atoms in
	the group will have the bondsbit set.  Atoms that do not have
	anything bound to them will have valid connectivity and
	Atom::getBonds() will return an empty vector<int>.

2012-07-10    <tromo@spade.biophysics.rochester.edu>

	* Removed the --center option in aligner (it's not needed and can
	cause an unintended translation in the output)

2012-06-15    <tromo@spade.biophysics.rochester.edu>

	* Fixed bug in water-inside (and also water-hist) affecting the
	radius filter and causing a segfault.

2012-05-25    <tromo@spade.biophysics.rochester.edu>

	* Added tool for tracking intra- and inter-molecular hydrogen
	bonds for a trajectory (hcontacts).
	* Added tool for computing occupancies from hcontacts and hmatrix
	output (hoccupancies.pl)
	* Added basic atom equality in Python

2012-05-08    <tromo@spade.biophysics.rochester.edu>

	* Added a check in AtomicGroup::superposition() to verify that the
	correlation matrix is non-singular.  This happens if too few atoms
	are selected for an alignment and the solution becomes
	indeterminate.  The threshold for singular values being zero is
	defined in AtomicGroup::superposition_zero_singular_value.

2012-05-01    <tromo@spade.biophysics.rochester.edu>

	* Changed helix_kink to always report the smallest angle between
	the two principal axes.

2012-04-27    <tromo@spade.biophysics.rochester.edu>

	* Fixed bug in rmsd2ref where warnings would always be issued
	about target selection regardless of whether a target was
	specified.
	* Fixed bug in PDB output affecting remarks records that contain
	newlines.  Any newline in a remark record string is now removed
	upon output.

2012-04-26    <tromo@spade.biophysics.rochester.edu>

	* Added addition and subtraction with constants for Coords
	* Added AtomicGroup::copyCoordinatesFrom() which can now take an
	optional offset into the current group and a number of coordinates
	to copy.
	* Deprecated AtomicGroup::copyCoordinates()
	* Fixed bug in TRR where updateGroupCoords() would possibly fail
	if updating a subset.
	* Fixed bug in TRR where checking natoms() could return erroneous
	sizes after instantiating the object, but before any frames had
	been explicitly read.

2012-04-23    <tromo@spade.biophysics.rochester.edu>

	* Fixed bug in AtomicGroup::within() documentation that
	incorrectly stated that for A.within(X, B), what was returned was
	atoms from B when in fact it was atoms from A, i.e. atoms in A
	that are within X angstroms of any atom in B.
	* Changed the algorithm in AtomicGroup::within() to support
	periodicity and to be much faster.

2012-04-20    <tromo@spade.biophysics.rochester.edu>

	* Fixed bug in aligner when alignment and transformation subsets
	were not the same and auto-centering was turned on.

2012-04-18    <tromo@spade.biophysics.rochester.edu>

	* Changed utils.hpp, moving random number code to utils_random,
	and structural-related code into utils_structural.  loos.hpp now
	includes all utils files, so tools do not require any changes.

2012-04-09    <tromo@spade.biophysics.rochester.edu>

	* Changed convert2pdb to use the options framework
	* Fixed bug in blurrogram.pl where it incorrectly invoked trajinfo
	* Deprecated model2matlab (use traj2matlab instead)

2012-04-05    <tromo@spade.biophysics.rochester.edu>

	* Changed rotamer to automatically split the selections into
	residues.  This also fixes a potential bug where, if a selection
	encompasses multiple residues, the first atom with a matching name
	was used to compute the torsion.
	* Deprecated svdcolmap (see eigenflucc)
	* Removed flucc2b
	* Changed traj2pdb so that it now uses a printf-style output name template

2012-04-02    <alan@membrane.urmc.rochester.edu>
   * Added cross-dist tool to compute distribution of crossing angles
   and torsions for chains.

2012-03-30    <tromo@spade.biophysics.rochester.edu>

	* Changed parseRange<> implementation.  Added validation of input
	ranges.  Counting down now requires a negative step size (like
	octave).  Counting down to 0 with an unsigned type now works
	correctly.

2012-03-29    <tromo@spade.biophysics.rochester.edu>

	* Deprecated dumpmol

2012-03-27 Alan Grossfield <alan@membrane.urmc.rochester.edu>

	* Added --sel1-spans and --sel2-spans to xy_rdf, to handle the
	case where a selection should be treated as appearing in both
	leaflets (eg a transmembrane helix)

2012-03-22  Tod Romo  <tromo@gorgoneion>

	* Removed octavex script (unused by recent versions of LOOS)
	* Fixed bug in averager regarding the default selection to average over

2012-03-16    <tromo@spade.biophysics.rochester.edu>

	* Fixed bug in subsetter when using a subset of the model.  The
	connectivity written out is incorrect.

2012-03-08    <alan@membrane.biophysics.rochester.edu>

	* Added potential_profile.py to Tools/.  This tool uses output from
	density-dist run in "charge" mode to compute the electrostatic potential
	profile.
	* Added beta version of python interface

2012-03-08    <tromo@spade.biophysics.rochester.edu>

	* Changed density-dist to restore original behavior.  The first
	selection is always "all".  Zero or more selections are permitted
	on the command line.

2012-03-06    <tromo@spade.biophysics.rochester.edu>

	* Changed eye() and submatrix() to be templated functions
	(i.e. they work with both RealMatrix and DoubleMatrix).
	* Note the deye() function is now deprecated and will be removed
	after the next release.

2012-01-31    <tromo@spade.biophysics.rochester.edu>

	* Fixed bug in molshape where tool-specific command-line options
	were ignored.
	* Changed rmsds (largely rewritten) to compare either a single
	trajectory with itself or two different trajectories.  The
	iteratively-aligned mode has been removed and every frame is
	always aligned with every other frame.

2012-01-17    <tromo@spade.biophysics.rochester.edu>

	* Changed factory functions to allow specifying a file type in
	addition to divining it from the filename extension.  Note that
	for createSystem(), internally a shared pointer to an AtomicGroup
	is created, and then dereferenced for the returned AtomicGroup
	(i.e. there's a copy going on behind the scenes, although this
	should be a fast [and infrequent] operation)

2012-01-16    <tromo@spade.biophysics.rochester.edu>

	* Added fullhelp to water-hist

2012-01-13    <tromo@spade.biophysics.rochester.edu>

	* Fixed bug involving density grid metadata when the tool options
	included a newline (as can happen in selection strings).

2012-01-04    <alan@membrane.urmc.rochester.edu>

    * Fixed a bug in merge-traj that sometimes caused it to not merge
	all frames (found by Josh Horn)

2012-01-04    <tromo@spade.biophysics.rochester.edu>

	* Fixed bug in porcupine that prevented it from running (found by
	Dejun Lin)

2011-12-22    <alan@membrane.urmc.rochester.edu>

	* Changed AtomicGroup::radius() to accept an optional bool
	argument.  If true, radius will compute the radius of the group
	relative to the first atom rather than the centroid.  This is to
	address a rare problem with reimaging.  The default is to preserve
	the orginal behavior (i.e. radius is relative to the centroid)

2011-12-21    <tromo@spade.biophysics.rochester.edu>

	* Added dox for writeAsciiMatrix()

2011-12-20    <tromo@spade.biophysics.rochester.edu>

	* Changed subsetter so that connectivity is preserved when
	extracting a subset

2011-12-19    <tromo@spade.biophysics.rochester.edu>

	* Fixed AtomicGroup::splitByResidue() to preserve the periodic box
	information in the split residues

2011-12-15    <tromo@spade.biophysics.rochester.edu>

	* Changed AtomicGroup::splitByMolecule() to be const.  A copy of
	the AtomicGroup is made and then used to split into molecules.

2011-12-12    <tromo@spade.biophysics.rochester.edu>

	* Fixed bug in AtomicGroup::maxResid() that gave erroneous results
	(found by Ben Reynwar).

2011-12-09    <tromo@spade.biophysics.rochester.edu>

	* Added residue-contact-map tool which generates a "heat map" of
	contacts between residues over a trajectory.

2011-12-07    <tromo@spade.biophysics.rochester.edu>

	* Fixed bug in decorr_time where the time-range wasn't properly
	handled and it would not generate output

2011-11-30    <tromo@spade.biophysics.rochester.edu>

	* Fixed bug in XTC::updateGroupCoords() when passed a group
	smaller than the trajectory frame (thanks to Ben Reynwar for
	catching this one!)
	* Fixed bug in subsetter where --verbose was ignored

2011-11-22  Tod Romo  <tromo@gorgoneion>

	* Fixed bug in PDB reading code affected DOS formatted PDB files
	with CONECT records causing them not to load.

2011-11-17  Tod Romo  <tromo@gorgoneion>

	* Changed header file CPP guards to have "LOOS_" as a prefix
	(e.g. LOOS_ATOM_HPP rather than ATOM_HPP) to prevent potential
	collisions with user code.
	* Changed pdb reader to significantly speed up reading large PDBs
	with CONECT records.

2011-11-10    <tromo@spade.biophysics.rochester.edu>

	* Changed header output in tools so that it says "frame" rather
	than "t".

2011-11-02    <tromo@spade.biophysics.rochester.edu>

	* Changed AtomicGroup::splitByMolecule() so that missing bonds do
	not throw an error.  Instead, they are ignored.
	* Changed trajinfo to warn if there is a mismatch between the 
	system size and the trajectory size
	* Changed xy_rdf to emit 0's rather than NaN's if there are
	missing atoms in a leaflet.

2011-10-17    <tromo@spade.biophysics.rochester.edu>

	* Changed default spring constant for exponential springs to -6
	(from -2).

2011-09-29    <tromo@spade.biophysics.rochester.edu>

	* Changed XForm::rotate() so that the passed axis vector is
	normalized internally.

2011-09-15    <tromo@spade.biophysics.rochester.edu>

	* Added Atom::atomType() to support tinkerXYZ atom type info

	* Fixed bug in density-dist where the default window was not 0,
	causing the time-series to always be written.

2011-09-14    <tromo@spade.biophysics.rochester.edu>

	* Added check in rdf-based tools to ensure either the model or the
	trajectory has periodic box information.
	* Added --any mode to hcorrelations.  This computes the
	time-correlation for whether this is any hydrogen bound, rather
	than a specific hydrogen.

2011-09-08 <alan> 
    * Added new option to merge-trj (selection-is-split) to handle the case 
	where the centering selection is split across an image boundary more 
	robustly.  This is basically the same algorithm that's in recenter-trj

2011-08-29    <tromo@spade.biophysics.rochester.edu>

	* Fixed bug in effsize.pl where the seed value was not correctly
	used. 

2011-08-25    <tromo@spade.biophysics.rochester.edu>

	* Fixed bug in order_params where NOT specifying the ba_last
	caused it to be improperly set.

2011-08-22    <tromo@spade.biophysics.rochester.edu>

	* Fixed const-ness of AtomicGroup::findById() and
	AtomicGroup::groupFromID() 

2011-08-04    <tromo@spade.biophysics.rochester.edu>

	* Fixed bug in effsize.pl that used incorrect options to trajinfo
	to determine trajectory size.

2011-08-03    <tromo@spade.biophysics.rochester.edu>

	* Fixed bug in gridslice that transposed output matrix (or crashed
	the tool)
	* Fixed bugs in pick_blob that caused the tool to not accept
	model files or blob id's.
	* Fixed bug in avgconv that would fill up memory if the number of
	frames in the trajectory was too small.

2011-08-02    <tromo@spade.biophysics.rochester.edu>

	* Fixed bug in blobid that incorrectly parsed the command-line
	* Fixed bug in contained that incorrectly parsed the command-line

2011-07-29    <tromo@spade.biophysics.rochester.edu>

	* Fixed bug in water-hist that caused a corrupted header in the
	output grid.
	* Changed vectorAsStringWithCommas() to suppress the trailing
	comma
	* Added a --brange option to water-hist to take the bulk estimate
	from a slice in Z
	* Fixed bug in older versions of BOOST where similar long option
	names would be confused and the tool would not run with a
	"multiple occurences" error

2011-07-28    <tromo@spade.biophysics.rochester.edu>

	* Fixed bug in xy_rdf that caused the by-molecule split-mode to
	not work correctly if the selection "pruned" any bonds.
	* Fixed bug in center-molecule where the --center and --center_xy
	options could not be used (this appears to relate to certain
	versions of BOOST Options).
	* Fixed bug in density-dist-windowed and rgyr that caused the
	first frame of the trajectory to be skipped if no explicit skip
	was specified.

2011-07-27    <tromo@spade.biophysics.rochester.edu>

	* Fixed bug in rgyr that did not write out correct bin coords when
	hist_min != 0
	* Changed rmsds so non-verbose mode does not give progress updates
	* Changed xy_rdf to not require --split-mode (correctly has
	default).  All RDF tools now list split-mode options in help.

2011-07-26    <tromo@spade.biophysics.rochester.edu>

	* Fixed bug in rdf tool where command-line options were not
	correctly handled.
	* Fixed bug in rdf and atomic-rdf tool for very large trajectories
	that resulted in negative values.
	
2011-07-08    <tromo@spade.biophysics.rochester.edu>

	* Fixed bug in Trajectory class where the following caused a
	duplicate first-frame to be read:
	   traj->readFrame(0);   // Reads first frame
	   traj->readFrame();    // Should read second frame
	The second line would instead return the first frame again.

2011-07-01    <tromo@spade.biophysics.rochester.edu>

	* Changed AtomicGroup::append() and AtomicGroup::remove()
	functions to return a reference to the AtomicGroup operated on.
	This means you can now chain operations,
	i.e. foo.add().add().add()

2011-06-21    <tromo@spade.biophysics.rochester.edu>
	* Added cosine content tools to the Convergence Package
	* Fixed a minor bug with ramachandran where structures containing
	multiple chains were not handled correctly at the chain terminii
	(i.e. ramachandran would treat the structure as one contiguous
	chain with only two terminii).
	* Added a transpose() function for matrices (this is NOT an
	in-place transposition, so beware of memory constraints)
	* Added support for using different selections for the trajectory
	and the reference structure in rmsd2ref
	* Fixed bug in avgconv where using the default block-sizes would
	cause a segfault.
	* Changed the output metadata header (from invocationHeader()) to
	include the current working directory, if available.

2011-05-26    <tromo@spade.biophysics.rochester.edu>

	* MAJOR reorganization of how LOOS is structured.  Tool suites are
	now "packages" and contained within the "Packages" directory.  The
	Tools directory now only contains the "core" set of LOOS tools.
	* Added an OptionsFramework and AggregateOptions class to provide
	a more consistent set of options across most tools and packages.
	See the class documentation for OptionsFramework for more details.
	***IMPORTANT NOTE***  This means that command-line options for
	most tools have changed.  In particular, many of the single-letter
	shortcut options have changed or been removed.
	* Added a Packages/User directory that contains "template"
	programs for common tasks.  To write a new tool, copy the template
	that is closest to what you want to do, then edit the regions
	marked by "***EDIT***" comments.
	* Added several general utility functions include:
	loadStructureWithCoords(), assignTrajectoryFrames(), and
	vectorAsStringWithCommas<T>().
	* Added a "Density Tools" package.  This is used primarily for
	water visualization and analysis.

2011-05-18    <tromo@spade.biophysics.rochester.edu>

	* Fixed bug where charmm.hpp was not installed

2011-05-15  Tod Romo  <tromo@Gorgoneion.local>

	* Fixed bug in eigenflucc tool where the zero-modes would be
	included when requesting "all" modes.
	* Added support for hybrid-36 encoding of atomids and resids in
	PSF files.

2011-04-18    <tromo@spade.biophysics.rochester.edu>

	* Fixed bug in GRO file handling where the periodic box was
	not converted into Angstroms.

2011-03-21    <tromo@spade.biophysics.rochester.edu>

	* Changed library search order to fix a problem that cropped up on
	some Fedora 14 installs.
	* Fixed bug in avgconv that caused a core dump when using
	automatic block-sizes.

2011-02-15    <alan@membrane>
	* Added option to Tools/merge-traj to fix by molecule, so that
	trajectories that have molecules broken across the periodic boundary (eg
	gromacs output) come out looking clean
2011-02-11    <alan@membrane>
	* Added a simply xy-only option to recenter-trj
	* Modified recenter-trj to be more robust (although half as fast), so that
	it does the right thing even if the centering selection is split
	across the periodic image
2011-02-02    <alan@membrane>
	* Modified Tools/density-dist to fold in the functionality from
	density-dist-windowed.  The latter is marked deprecated.  Note: to get
	around a design flaw in boost program options, you have to manually
	specify --minz and --maxz (because program options tries to grab
	negative numbers as options).
2011-02-02    <tromo@spade>
	* Modified Tools/density-dist to use boost program options, and added a
	  symmetrize flag to make the density symmetric about the membrane center.
	  This assumes the trajectory has already been aligned with the
	  membrane center at z=0 for each frame.  This can easily be accomplished
	  when you merge and downsample your trajectories using merge-traj, which
	  has an option to allow you to center a specific selection (eg your
	  lipids).
2011-01-28    <alan@membrane.urmc.rochester.edu>

	* Modified Tools/order_params.  Now uses boost program options (command
	line is similar, but not precisely backward compatible), has the option to
	use y or x as the direction of the magnetic field, and has the option to
	dump out the timeseries of the order parameters.  Specifically, the last
	quantity is computes the average instantaneous order parameter for each
	carbon position at each time point.  The "+/-" column in the output is the
	stdev of these timeseries, which is _not_ a good measure of the
	statistical uncertainty.  To get that, one should use block averaging on
	the time series.  This is also an option -- in principle, you read off the
	plateau value from the block averaging plot, but since this plateau is
	noisy, I make you specify a range of block sizes over which to average
	(the defaults are 2 blocks to 5 blocks, but you really should run the
	program twice, and the first time look at the block averaging plots to see
	where the block standard error converges.

2011-01-14    <tromo@spade.biophysics.rochester.edu>

	* Fixed bug in AtomicGroup::renumberWithBonds() that would blindly
	try to renumber bonds for atoms that had no bonds.

2010-12-20    <tromo@spade.biophysics.rochester.edu>

	* Changed AtomicGroup::splitByMolecule() so that it should be 20x-30x faster.
	* Changed AtomicGroup::sort() to not trust the sorted status and to ALWAYS sort.

2010-12-20    <alan@membrane>
	* Changes Tools/xy_rdf.  Now able to split by molecule, residue, or
	  segment.  Also, merged the functionality of xy_rdf_timeseries into
	  xy_rdf.  xy_rdf_timeseries is now deprecated, and will be deleted
	  before the next release.

2010-12-17    <alan@membrane>
	* Changed Tools/rdf to be able to split by molecule, residue, or segment.
	  Now uses boost program options, so the command line is not backward
	  compatible.  TODO: add a fullhelp option


2010-11-30    <tromo@spade.biophysics.rochester.edu>

	* Changed covarianceOverlap() routine to use BLAS and faster
	matrix operations for significant performance boost.
	* Added z-scored covariance overlap (zCovarianceOverlap()) along
	with support for this in the coverlap tool.

2010-11-22    <tromo@spade.biophysics.rochester.edu>

	* Fixed [another] compiler issue in AtomicGroup for older g++
	compilers
	* Changed INSTALL to include latest debian, OpenSUSE, Fedora,
	Ubuntu, and cygwin (windows).
	* Added test results for cygwin

2010-10-25 Tod Romo <tromo@gorgoneion>
	* Fixed typename issue in AtomicGroup that caused some g++
	compilers to complain.
	* Changed TimeSeries tests to reflect code changes
	* Fixed bug in big-svd where the RSVs were not normalized

2010-10-15 Tod Romo <tromo@gorgoneion>
	* Fixed bug in svd tool for MacOS (more precisely, it's a bug in
	vecLib affecting single-precision SVDs and macs only)

2010-10-08    <tromo@spade.biophysics.rochester.edu>

	* Added convergence tools (beta releases only)
	* Deprecated features from aligner removed
	* Added ability to use aligner to align trajectory to a reference
	structure.
	* Added block averaging tool (Alan).
	* Fixed bug when computing variance in TimeSeries (Alan)

2010-09-16 Tod Romo <tromo@gorgoneion>
	* Added kurskew tool to calculate kurtosis and skewness for RSVs
	* Changed phase-pdb...several improvements, see --help for more
	details.
	* Changed averager so that bonds are pruned (rather than cleared)
	when subsetting.
	* Added N-M Simplex optimizer 
	* Changed MDuple to Math::Range for matrix I/O
	* Added submatrix extraction and column-vector normalization
	routines.
	* Changed the default number of modes to use for the subspace
	overlap in the coverlap tool.
	
2010-09-16 Tod Romo <tromo@gorgoneion>
	* Changed randomRNG() to use uint rather than long for seed and
	also to return the used seed value (for autogenerated seeds)
	
2010-09-14 Alan <alan@membrane.urmc.rochester.edu>
	* Added ability to compute order parameters with respect to x and
	y axes.

	
	
2010-09-10  Tod Romo  <tromo@gorgoneion>

	* Fixed bug affecting calling Trajectory::rewind() on Tinker ARC files

2010-08-23    <tromo@spade.biophysics.rochester.edu>

	* Changed the Elastic Networking Tools.  This is a total revamp of
	the ENM code to turn it into a useful library as well as a suite
	of tools.  More information can be found in the Doxygen
	documentation for namespace ENM or in the ENM module.
	* Changed AtomicGroup::findById() so that it no longer implicitly
	sorts atoms in the contained AtomicGroup.  If the group has been
	explicitly sorted (AtomicGroup::sort()), then the old binary
	search will be used.  Otherwise, a linear search will be used.
	* Added AtomicGroup::pruneBonds() to remove bonds to non-existant
	atoms (for subsetted AtomicGroups).
	

	
2010-07-27    <tromo@spade.biophysics.rochester.edu>

	* Added a tool for perturbing structures randomly
	* Added a new tool for computing ENM fluctuations and mapping them
	onto a structure (eigenflucc).
	* Deprecated the flucc2b tool
	* Fixed minor issues in h-bonding tools and improved help
	messages.
	* Added covariance overlap tool
	* Fixed issue in AtomicGroup::superposition where failures in the
	alignment code would not get caught.
	* Changed svd tool to use doubles rather than floats.  This is in
	part to address a bug in MacOS 10.6 that causes the SVD to fail
	without flagging it as an error.  This only seemed to occur in
	certain rare circumstances (e.g. multiple, very similar
	trajectories).  Symptoms of the problem include non-orthogonal
	LSVs and no 6 zero-svals.
	* Added big-svd tool to compute the SVD of large systems.  It uses
	floats rather than doubles.  More importantly, if A is m x n, then
	the RSV matrix V would be n x n, which can be huge.  Here, only
	the first m columns of V are computed.
	* Fixed bug in writing of internally transposed matrices.
	* Deprecated the use of the transpose flag in ACSII matrices
	(i.e. in the file format)
	* Fixed bug in the Matrix code that affected large matrices
	(i.e. where m * n >= 2^32)
	* Fixed bug in traj2matlab where the wrong subset of atoms was
	used to create the matrix.
	

2010-07-06    <tromo@spade.biophysics.rochester.edu>

	* Added support for some STL algorithms with TimeSeries
	(i.e. begin, end, and push_back)
	* Added a set of hydrogen-bonding analysis tools in
	Tools/HydrogenBonds

2010-06-22    <tromo@spade.biophysics.rochester.edu>

	* Added support for accesing the shared periodic box contained in
	an AtomicGroup.


2010-06-21    <alan@membrane.biophysics.rochester.edu>
	* Changed order_params to handle both 1- and 3-residue per lipid
	  formats. Verified works for new and old CHARMM parameters.
	
2010-06-11    <tromo@spade.biophysics.rochester.edu>

	* Fixed library link order for linux.  Will now correctly link
	against ATLAS first, then LAPACK...
	
2010-06-02    <tromo@spade.biophysics.rochester.edu>

	* Fixed bug in AtomicGroup::perturbCoords() where the directions
	picked were not actually uniform on the sphere.

2010-04-22    <tromo@spade.biophysics.rochester.edu>

	* Changed build system to handle installing pre-build docs
	better.  Note that the existing installed docs dir will be
	removed, then the pre-built will be copied into its place.

2010-04-07    <tromo@spade.biophysics.rochester.edu>

	* Changed SuperBlock in the ENM tools to catch and truncate
	negative spring constants

2010-03-24    <tromo@spade.biophysics.rochester.edu>

	* Changed VSA/ANM to accept user-defined HCA constants
	* Fixed bug in parser code where Debian systems didn't have EOF
	already defined.
	* Changed linux numerical code to use blas rather than cblas
	* Fixed SConstruct to make support for Ubuntu/SUSE better
	* Changed AtomicGroup::rmsd() to take a constant arg (i.e. it no
	longer implicitly sorts the corresponding AtomicGroup objects)
	* Changed porcupine tool to have fixed-length tips rather than
	proportional ones.
	* Changed porcupine tool to make tagging of altered atoms via
	altLoc optional.

2010-03-02    <tromo@spade.biophysics.rochester.edu>

	* Fixed bug in DescendingSort sort predicate causing it to sort
	ascending.

2010-02-20  Tod Romo  <tromo@gorgoneion-w>

	* Changed contact-time to filter target atoms so that only nearby
	atoms are considered in the all-to-all check.


2010-02-18    <tromo@spade.biophysics.rochester.edu>

	* Added center-molecule tool...a slightly more flexible tool for
	centering molecules than center-pdb
	* Added contact-time, a tool for computing the number of contacts
	between a "probe" selection and a set of "targets" over time, with
	various methods of normalizing the output.

2010-02-10  Tod Romo  <tromo@gorgoneion-w>

	* Changed PDB::fromAtomicGroup so that if the AtomicGroup has a
	periodic box, then the PDB's UnitCell is set to the same
	dimensions (with 90 degrees for all angles).  This will the be
	written out as a CRYST1 record.
	* Changed PDB::unitCell() so that the unitCell& it returns is a
	const.

2010-02-05    <tromo@spade.biophysics.rochester.edu>

	* Fixed bug in aligner that sometimes caused the target selection
	to not be correctly centered.  The frames were still aligned
	correctly, but the global center was not correctly applied.

2010-02-02    <tromo@spade.biophysics.rochester.edu>

	* Fixed bug in svd function that takes a vector of AtomicGroup's
	and when aligning is requested...the alignment transform is
	applied twice to each AtomicGroup.  No other svd calls were
	affected and no LOOS tools were affected by this.

2010-01-13    <tromo@spade.biophysics.rochester.edu>

	* Changed ENM code so that the Hessian construction is in its own
	module.
	* Fixed numerous problems in VSA code.  It now works correctly
	(i.e. gives mass-weighted eigenvectors).  It can also be run in a
	unit-mass mode.
	* Added support for various forms of weighting in the Hessian.

2009-12-28    <tromo@spade.biophysics.rochester.edu>

	* Added support for doctoring PDB files to include masses
	(i.e. new tools in ElasticNetworks)
	* Changed matrix code to support single or double precision
	matrices through overloading.
	* Changed permutation and overlap codes to be template-based, so
	will work with any Matrix form (though you cannot mix and match
	them).
	* Changed ENM tools to use double precision and high precision in
	ASCII output...

2009-12-07    <tromo@spade.biophysics.rochester.edu>

	* Changed DCDWriter substantially...  It no longer uses a
	StreamWrapper, but manages its own iostream*.  Optional flag to
	constructors control whether the iostream* is deleted on
	destruction or not.
	* Added ability to use DCDWriter to append to an existing DCD.
	* Added merge-dcd tool (alan)

2009-12-02    <alan@membrane.biophysics.rochester.edu>

	* Changed correl method in TimeSeries so normalization is now optional

2009-11-13    <tromo@spade.biophysics.rochester.edu>

	* Fixed bug in enmovie tool where bond connectivity was not
	cleared before writing the reference PDB.  The reference PDB is
	also renumbered to correctly match the output DCD.

2009-11-10    <tromo@spade.biophysics.rochester.edu>

	* Upgrades to rebond tool.  See tool help for details.
	* Fixed bug in svd tool requiring a valid alignment selection even
	if no aligning was done.
	* Fixed bug in extractCoords() causing it to fail for any
	invocation
	* Added covariance and subspace overlap functions

2009-11-05    <tromo@spade.biophysics.rochester.edu>

	* Changed anm and gnm tools to not write out the right singular
	vectors (as it's unlikely these would actually be needed)

2009-11-04    <tromo@spade.biophysics.rochester.edu>

	* Changed exposure so that it can now operate over a range of frames

	* Changed porcupine to use new-style command-line flags

	* Added a VSA (vibrational subsystem analysis) tool

	* Changed the enmovie tool to be a little more generic and
	useful.  See the help information regarding how its invocation has
	changed.

	* Changed the output of the ENM tools...  For ENM results, the
	smallest non-zero eigenvalue corresponds to the lowest frequency
	motion.  These came at the end of the output from the ENM tools,
	which can cause confusion.  We therefore now sort the eigenpairs
	so that the smallest (i.e. lowest frequency) come first.  The zero
	modes are not stripped off.

	* Added a set of generic sorting functions that will sort a
	container and return a vector giving the indices that can be used
	to permute the container into the sorted order.  This is useful
	for doing things like sorting multiple containers based on the
	contents of one.

	* Added a suite of overloaded operators and support functions for
	operations on matrices.  Note: these are for quick-n-dirty tool
	development.  If you want performance or efficiency, you're
	strongly encouraged to look for a better method for implementing
	your linear algebra code.

	* Added alignto tool that aligns a trajectory to a given reference
	structure.
	

2009-10-20    <tromo@spade.biophysics.rochester.edu>

	* Fixed bug in subsetter that caused reimaging to ONLY be
	performed if centering was turned on.

	* Fixed bug in subsetter that caused bonds to not be cleared when
	subsetting...
	

	* Changed exposure to default to reimaging distances.  Also
	changed how the flag is set.  "-R 1" turns reimaging on (the
	default) and "-R 0" turns it off.

2009-10-10  Tod Romo  <tromo@gorgoneion>

	* Changed AtomicGroup::principalAxis() to automatically scale the
	returned eigenvalues by the number of atoms used in the
	calculation.  Previously, the UNSCALED eigenvalues were returned.

2009-10-09    <tromo@spade.biophysics.rochester.edu>

	* Added AtomicGroup::splitByName() which returns a std::map
	mapping unique atom names to an AtomicGroup containing only those
	atoms (by Alan)

	* Added support for a LOOS family of exceptions in exception.hpp.
	LOOS will gradually migrate to using LOOSError derived exceptions
	for errors that are specific to LOOS...

	* Fixed bug where readFrame() incorrectly returned a false on the
	first frame of an Amber restart file.

2009-10-06    <tromo@spade.biophysics.rochester.edu>

	* Fixed a bug where segname was not properly handled as a synonym
	for segid...

2009-09-23    <tromo@spade.biophysics.rochester.edu>

	* Fixed a bug in the CCPDB and PDBTraj classes when using
	updateGroupCoords with an AtomicGroup that is a subset of the
	model that corresponds to the trajectory.  Previously,
	updateGroupCoords simply copies coordinates directly into the
	passed AtomicGroup.  If the AtomicGroup is a subset, however, this
	would result in incorrect coordinates.  This has been fixed so
	that if the passed AtomicGroup is the same size as the one used to
	create the Trajectory, then the coordinates are copied straight as
	before.  However, if the passed AtomicGroup is a different size,
	then the atom id's are assumed to be indices (+1) into the
	trajectory frame.

2009-09-21    <tromo@spade.biophysics.rochester.edu>

	* Fixed install target--was missing trr.hpp

2009-09-03  Tod Romo  <tromo@gorgoneion>

	* Fixed bug in DCD::updateGroupCoords where the upper-bounds check
	on atomid's was incorrect.
	* Fixed problem with spurious complete rebuilds of LOOS by SCons
	* Changed rmsds so it can work with a subset of frames from the
	trajectory
	* Fixed bug in box size reported by bounding tool
	* Updates to several tools to be consistent with contemporary LOOS
	style
	* SVD now only writes out the non-zero RSV's (i.e. those that have
	non-zero singular values).
	* Added a "not" operator to the selection language.  This can be
	used in lieu of the '!' character, so you don't have to worry
	about shells munging it.
	* Changed the parseAsString<> family to explicitly initialize
	return values to 0 and return this on an error, rather than rely
	on the default type initialization.
	* Added hybrid-36 support for PDBs.  See
	http://cci.lbl.gov/hybrid_36 for more details.  LOOS internally
	translates the hybrid-36 codes into integers.  LOOS does not yet
	support the 2-char chainId.
	* Fixed bug affecting writeAsciiMatrix() when using a dense matrix
	and only writing out a subset of the matrix.  The size of the
	sub-matrix encoded in the output metadata was incorrect.

2009-08-10    <tromo@spade.biophysics.rochester.edu>

	* Added support for Gromacs TRR files.  The reader can handle
	either double or single precision TRR files, but internally, all
	data is converted into doubles (or GCoords).

2009-08-04    <tromo@spade.biophysics.rochester.edu>

	* Added safety check in DCDWriter that prevents modifying the
	header (such as adding new title lines to it) once it has been
	written to the trajectory.

2009-08-03  Tod Romo  <tromo@gorgoneion-w>

	* Changed the Fmt formatter will now truncate output so that it is
	never greater than the requested field-width.
	* Added fixedSizeFormat() to aid creating text fields for output
	that will be truncated to their max size.
	* Changed PDB and GRO reading code so if there are >= 100,000
	atoms read in, they will be renumbered to be monotonically
	increasing.
	* Changed PDB output code to have fixed field-widths (i.e. maximum
	field widths).  LOOS now adhears closer to the PDB v2.2 spec with
	the exception that residue names are 4-characters long.

2009-07-31    <tromo@spade.biophysics.rochester.edu>

	* Added utility functions for extracting type-specific records
	from a string (loos::parseStringAs<>()).  This is useful if you
	need to extract columns from a line of input, for example.
	* Changed the underlying stream type in all trajectories from
	fstream to iostream.  This should not break anything unless you've
	written your own Trajectory subclass.  This really should have
	been an iostream in the first place so that it doesn't matter what
	kind of stream you're passing to the Trajectory classes (i.e. it
	could just as easily be a stringstream).
	* Fixed a couple of trajectory subclasses (such as AmberTraj) that
	didn't provide a constructor with a stream.
	* Changed the Trajectory subclasses to move the implementation
	functions to be private.  These really should not have been
	exposed in the first place.  This does have the potential to break
	code that was relying on the internals of the subclasses.
	* Added an XDR class for simulating the rpc/xdr library, but it's
	templated so it has a [hopefully] easier API and it works with C++
	streams.
	* Added support for Gromacs .gro and .xtc (single-precision only)
	files.  Note:  coordinates are transformed into Angstroms!

2009-07-08    <tromo@spade.biophysics.rochester.edu>

	* Added some new bits to Atoms that can be set/queried by the
	programmer...  flagbit, and usr1bit through usr3bit.

2009-07-07    <tromo@spade.biophysics.rochester.edu>

	* Added support for testing atom equality using the binary
	predicates: AtomEquals and AtomCoordsEquals
	* Added support for testing whether an AtomicGroup contains an
	atom or another group via the AtomicGroup::contains() member
	function.  This function can take an atom-comparison policy, or
	use the default AtomEquals (which just compares names, ids, and
	segids)
	* Changed AtomicGroup::intersect() to now use an atom comparison
	policy rather than comparing the pAtom addresses.
	* Readded ubuntu-specific check.
	

2009-07-01    <tromo@spade.biophysics.rochester.edu>

	* Fixed bug in AtomicGroup::findBonds().  Changed default distance
	threshold to 1.25 \AA.
	* Added support for reimaging in subsetter
	* Added support for multiple verbosity levels in subsetter
	* Changed PDB output to now prune the connectivity output if atoms
	are missing...this means you do not nead to clearBonds() prior to
	writing out a PDB.

2009-06-29    <tromo@spade.biophysics.rochester.edu>

	* Added AtomicGroup::findBonds() to perform a distance-based
	search... 

2009-06-22    <tromo@spade.biophysics.rochester.edu>

	* Changed subsetter to permit numerical sorting of the input
	trajectory files.  The sort key can be extracted by using either a
	scanf-style format or a regular expression.
	* Fixed bug in subsetter where verbosity was always turned on.
	* Changed the centroid reporting in trajinfo to report the
	centroid of a selection.
	* Changed the size of the test PDB file so it's much more
	reasonably sized.
	* Changed test code to reflect changes in PDB test file, including
	updating of expected test output.

2009-06-18    <tromo@spade.biophysics.rochester.edu>

	* Changed the specs for classes derived from the Trajectory
	class.  All derived classes must now ensure that the first frame
	of the trajectory is read in and cached as part of their
	initialization.  In order to keep the readFrame() iterator from
	skipping the first frame, the derived classes must also set the
	cached_first flag.
	* Added support for Tinker format in the factory functions.
	* Added centerOfElectrons() method to AtomicGroup (by Alan)
	* Fixed bug in subsetter where out-of-range frame indices caused a
	seg-fault.
	* Changed bounding to report periodic box size (not just the
	extents).
	* Added renum-pdb tool to renumber a model
	* Added an AtomNameSelector() that will select an atom with the
	passed name.  AtomNameSelector("CA") should be used instead of
	CAlphaSelector(), which is now deprecated.
	* Removed ubuntu-specific build check, given the new build
	protocol for ubuntu (see the Doxygen docs for more information)
	

2009-05-15    <tromo@spade.biophysics.rochester.edu>

	* Added support for Amber RST and INPCRD files as a single-frame
	trajectory.  This is handled transparently by createTrajectory()
	* Changed the Trajectory interface slightly...  Seeking and
	rewinding now use non-virtual inheritance so that conditions can
	be imposed on the function invocation (namely to invalidate the
	cached_first flag).  This change SHOULD be transparent

2009-05-13    <tromo@spade.biophysics.rochester.edu>
	* Fixed problem with averager where it was caching all frames of
	the trajectory.  It will now scan through the trajectory so it
	wont swap with large files...
	* Fixed some issues with the SConstruct
	* Added a revision tag to the build/tool output when building from
	the trunk.
	* Added a check for building with ubuntu because of a potential
	problem with atlas not linking with gfortran
	* Added AtomicGroup::splitByResidue()
	* Added tool to calculate ramachandran plots for proteins and RNA
	

2009-04-03    <tromo@spade.biophysics.rochester.edu>
	* Fixed bug in averager that caused it NOT to respect the range of
	trajectory frames given on the command-line

2009-03-20    <tromo@spade.biophysics.rochester.edu>
	* Added tool "drifter" to look at centroid drift
	* Added tool "porcupine" to generate porcupine models from SVD/ENM
	results.

2009-03-11    <tromo@spade.biophysics.rochester.edu>
	* Added a number of support/utility functions to read a whole
	trajectory in, to align/average over specific frames in a
	trajectory, and an SVD function that is a front-end to
	Atlas/Accelerate.

2009-03-09    <tromo@spade.biophysics.rochester.edu>

	* Fixed bug in rmsds that caused incorrect average rmsd calculation

2009-02-24    <tromo@spade.biophysics.rochester.edu>

	* Added a set of classes for providing flexible progress updates
	to the user.  See the Doxygen docs for the ProgressCounter class
	for more information.  See Tools/rmsds.cpp for an example of how
	to use the new classes.
	* Removed BOOST_FOREACH usage.  This solves a compatability issue
	with older versions of BOOST.

2009-02-20    <tromo@gorgoneion-w>

	* Added rotamer tool to calculate chi-1, chi-2 torsion angles over
	time...
	* Added Elastic Network Model tools (ANM/GNM)
	* Added rmsfit tool to superimpose two structures
	* rmsds tool now reports simple statistics for the matrices it
	constructs
	* Added install target for SCons...
	* Added support for building a shared-library version of LOOS
	

2009-02-17    <tromo@spade.biophysics.rochester.edu>

	* Fixed potential issue with histogram size/bounds for rdf
	tools... 

2009-02-16    <tromo@gorgoneion>

	* Fixed bug in aligner when centering the trajectory and when
	using different alignment and transformation subsets...

2009-02-09    <tromo@spade.biophysics.rochester.edu>

	* Added profile=1 build option for inserting profiling flags
	* Added more sensible error message from the auto-file-type
	divination code in the factory functions.
	* Changed subsetter so that the centering selection is applied to
	the subset rather than the model...it doesn't make much sense to
	center on something that's not in the output...

2009-02-06    <tromo@spade.biophysics.rochester.edu>

	* Added box override/setting to subsetter
	* Fixed problem with DCDWriter not writing out rectangular angles
	for unit cells by default.
	* Added more diagnostics to dcdinfo
	* Fixed bug in several tools that could cause an error when
	using a PSF for the model and applying a selection to it.
	* Added verification of the number of frames in a trajectory with
	trajinfo.
	* Added optional centroid reporting for trajinfo
	* Added improved error-checking when using
	loos::averageStructure().  This catches cases where a trajectory
	header and the physical trajectory have differing number of
	frames.
	* Added generic byte-swapping templated function to utils.hpp
	

2009-02-05    <tromo@spade.biophysics.rochester.edu>

	* Added tool to concatenate atoms together from a trajectory into
	a single PDB (for visualizing distributions of atoms over time)
	* Added ability to give a selection (subset) in frame2pdb
	* Added trajinfo tool to return information about generic
	trajectories
	* Added blurrogram.pl, a PERL program for automatically generating
	"blurrograms" suitable for visualizing in Pymol
	* Changed the svd tool to always write out an average structure
	* Changed the way LOOS parses range lists so it can now take a
	vector of strings representing ranges and parse all of them
	together.  A non-templated parseRangeList() is still retained for
	legacy code.
	* Changed subsetter so that it can now accept a list of arbirary
	ranges of frames to extract or, alternativey, a stride
	(step-size).  Subsetter can now also take multiple input
	trajectories and combine them (a la catdcd).  NOTE: this means the
	command-line syntax has changed...  You specify the output prefix
	FIRST, then the model, followed by the list of input trajectories.
	* Changed the DCD class so it now automatically detects non-native
	endian files and byte-swaps them on input.  Note that the
	DCDWriter will still only write out DCD's in the native format.
	* Fixed bug in rmsd2ref where the default alignment selection had
	a typo...
	* Added AtomicGroup::merge() function to find the union of two
	groups

2009-01-21    <alan@spade.biophysics.rochester.edu>

	* Added translate member function to AtomicGroup for convenience
	* Added recenter-trj tool to center trajectories
	* Changed DCDWriter to explicitly flush the output after every
	frame is written.

2009-01-19    <tromo@spade.biophysics.rochester.edu>

	* Added Atom::isBoundTo() to check whether or not one atom is
	bound to another
	* Fixed severe bug in reading Amber prmtop files that resulted in
	incorrect connectivity information.

2009-01-14    <tromo@spade.biophysics.rochester.edu>

	* Fixed bug in aligner where average structure was not correctly
	computed unless --rmsd was used
	* Added warning in svdcolmap when b's will go negative (and
	clamped them to 0)
	* Added the --terms command-line option back to svd

2009-01-02    <tromo@gorgoneion>

	* Fixed bug in build for MacOS X 10.5 (missing types)
	* Fixed bug in aligner where the PDB that's written out was not
	centered despite giving it the "--center" flag.

2008-12-22    <tromo@spade.biophysics.rochester.edu>

	* Changed the sparse matrix policy to use the GNU provided
	hash_map rather than the tr1::unordered_map if you're using
	gcc-4.0.1.  This is to work around an issue with the
	tr1::unordered_map implementation in gcc-4.0.1.

2008-12-18    <tromo@gorgoneion>

	* Fixed moderately severe bug when reading Amber trajectories by
	using readFrame(i) rather than readFrame().

2008-12-18    <tromo@spade.biophysics.rochester.edu>

	* Changed loos::createSystem() so that it will automatically look
	for a coordinate file if passed an Amber prmtop file.  If found,
	it will load those coordinates in.

2008-12-17    <tromo@spade.biophysics.rochester.edu>

	* Changed PDB output to allow for >= 100000 atoms/residues.  The
	catch is that this is a hack and will exclude altloc/chainid
	info.  However, the output PDBs are readable by pymol...

	* Matrix output now uses a formatting functor so you can adjust
	the output precision, or do whatever you want to with it...

	* Added tool for torsion timeseries (alan)

	* Changed AtomicGroup::splitByMolecule() to automatically sort
	each returned AtomicGroup...this solves a problem when use
	splitByMolecule() and then try to match the molecules with a DCD
	that's being written.
	

	

2008-12-12    <tromo@spade.biophysics.rochester.edu>

	* Fixed bug in AtomicGroup::PrincipalAxes() where coord array was
	deleted incorrectly...

2008-12-09    <tromo@spade.biophysics.rochester.edu>

	* Moved ALMOST everything into loos namespace, save for the
	lexer.
	* Fixed problem with SCons not regenerating lex/yacc output
	properly with the reparse=1 option
	* Removed top-level typdefs for uint/ulong (assuming they're part
	of the default set of typedefs)
	* Changed the SConstruct so that it tests for ulong/uint and
	defines appropriate flags for loos.  This is in case your system
	doesn't define one or the other.

2008-12-08    <tromo@spade.biophysics.rochester.edu>

	* Moved most of the internal classes/routines related to the
	parsing system into the loos::internal namespace.

2008-12-05    <tromo@gorgoneion-w>

	* Moved Matrix classes into loos::Math namespace

2008-12-05    <tromo@gorgoneion.urmc-sh.rochester.edu>

	* Added a new matrix class
	* Changed matrix IO to use the new templated function calls rather
	than the polymorphic writer/reader classes.
	* Removed injection of boost namespace into top-level by LOOS
	* Changed ensemble functions to take a pTraj (pointer to a
	trajectory) rather than a reference to a Trajectory object.
	* Added boost_program_options to the libs that must be linked
	against (and in the custom.py-proto)
	* Changed the svd tool to always write the map out, and the
	default naming scheme has been changed slightly (it will default
	to the base-name of the input trajectory unless you explicitly
	specify a prefix).
	

2008-12-04    <tromo@spade.biophysics.rochester.edu>

	* Changed Tools/aligner to write out the average structure as the
	PDB corresponding to the aligned DCD rather than just taking the
	first frame of the trajectory.

2008-11-25    <tromo@spade.biophysics.rochester.edu>

	* Changed AtomicGroup::splitByMolecule() to short-circuit if the
	group has no bond connectivity and return a vector with the entire
	group as its only member.
	* Changed Tools/reimage-by-molecule to be more generic in what
	types of files it will take.  Since you could now give it a file
	without connectivity, it detects this and warns the user...
	* Added subsetter tool to pull out a subset from a trajectory.

2008-11-21    <tromo@spade.biophysics.rochester.edu>

	* Changed BadConnectivity exception to inherit from runtime_error.
	Now accepts a string to stick into what().
	* Changed CONECT record reading to use fixed field widths
	* Changed PDB read code to keep track of what unknown records have
	been seen, so warnings are only emitted once for each unique
	unknown record.

2008-11-03    <alan@spade.biophysics.rochester.edu>

	* Fixed bug in crossing-waters tool where the entry side of the
	water was never set.

2008-10-31    <tromo@spade.biophysics.rochester.edu>

	* Fixed bug in Atom::clearPropertyBit() that caused it to
	incorrectly toggle other bits (and not always clear the bit it
	meant to).  This primarily affected the aligner tool.

2008-10-27    <tromo@spade.biophysics.rochester.edu>

	* Changed the internal has used in LOOS from SGI's hash_set to
	tr1::unordered_set.  This means that any code that relied on loos
	automatically included ext/hash_set will now need to either switch
	to using the tr1 equivalent, or explicitly include the hash_set
	header...

2008-10-23    <tromo@gorgoneion.urmc-sh.rochester.edu>

	* Added helix_kink tool
	* Fixed problem with PDB output with 10,000 residues or more
	* Fixed problem with automatically using loos namespace.  LOOS
	clients should either use fully qualified names for things in the
	loos namespace, or add a "using namespase loos" statement.
	* Added HeavySolventSelector to get non-hydrogen water atoms
	* Changed tools to use new convenience functions and factory
	functions.

2008-10-21    <tromo@spade.biophysics.rochester.edu>

	* Updated contacts to use any model filetype and any trajectory type.

2008-10-20    <tromo@spade.biophysics.rochester.edu>

	* Fixed MAJOR bug in DCDWriter that caused output periodic box
	sizes be set to (1,1,1).

2008-10-15    <tromo@spade.biophysics.rochester.edu>

	* Added AtomicGroup::clearBonds() to wipe out connectivity in a group.
	* Fixed problem in writing PDBs with bonds to missing atoms.
	Bonds are now deferenced prior to writing.  NOTE that this now
	means the PDB is no longer const when written and it will be sorted...

2008-10-14    <tromo@spade.biophysics.rochester.edu>

	* Fixed bug in width of CONECT record fields
	* Added check in PDB output to not append CONECT records if there
	are atomid's >99999 to prevent field overflow.
	* Added rudimentary support for extracting a Coord<T> from a stream.
	* Fixed bug in DCD trajectories affecting seeking frames
	* Fixed bug in DCD trajectories potentially affecting reading the
	number of frames in a trajectory that comes from NAMD.

2008-09-30    <tromo@spade.biophysics.rochester.edu>

	* Changed AtomicGroup::select() to be a const function
	* Added loos::selectAtoms() to parse a selection string and apply
	it to an AtomicGroup.

2008-09-19    <tromo@spade.biophysics.rochester.edu>

	* Added support for writing out CONECT records for PDBs
	* Fixed bug in Atom::checkProperty() that caused erroneous results

2008-09-08    <tromo@spade.biophysics.rochester.edu>

	* Added autocorrelation function to time-series class (Alan)

	* Added tool to compute probability dbn of radius of gyration (Alan)

	* Changed rmsd2avg tool to rmsd2ref tool since it now supports
	using an external reference structure.

	* Fixed another small bug in iterative alignment that affects
	groups that were not already close to their centroid.

2008-08-11    <tromo@spade.biophysics.rochester.edu>

	* Major reorganization of Trajectory class.  The class now uses a
	template pattern for reading frames in addition to being an
	interface.  This makes it even easier to extend.  See the Docs for
	more details.

	* Added CCPDB class for ConCatenated PDBs.  You can now treat
	these as a Trajectory.

	* Added PDBTraj class for handling non-contiguous PDBs as a
	trajectory.  Provide it with a printf-style format for generating
	frame names and a range of frame numbers to use, and it will allow
	you to access them as a Trajectory.

	* Added TinkerArc class for treating TinkerArc files (concatenated
	XYZ files) as a Trajectory.

	* Fixed problem with namespace collision with Boost in
	Tools/svd.cpp

	* Changed Atom defaults to initialize atomid and resid to 1,
	rather than -1.

2008-08-05    <tromo@spade.biophysics.rochester.edu>

	* Added tool to compute the RMSD between a selection and its
	average structure over the course of a trajectory.

2008-08-04    <tromo@spade.biophysics.rochester.edu>

	= BUGS =
	
	* Fixed problem with LOOS-wide typedefs affecting MacOS 10.5

	* Fixed minor bugin Atom class where setting coordinates using a
	GCoord ref doesn't correctly set the coords-bit,
	i.e. "foo.coords() = c;" will not register that the coords have
	been set.

	* Fixed minor bug in Tools/aligner where the first frame of the
	output DCD was not transformed.

	* Fixed moderate bug in AtomicGroup::splitByMolecule() where the
	PeriodicBox was not propagated beyond the first group split.

	* Fixed moderate bug in Tools/svdcolmap that affected certain
	instances of using atomid maps.

	* Fixed severe bug in loos::iterativeAlignment() where the
	returned vector<XForms> were incorrect.  The passed ensemble of
	AtomicGroups were correctly transformed, but anything that used
	the XForms would be affected to varying degrees.

	= NEW & IMPROVED =
	
	* Added improved self-tests for alignment routines.

	* Added support for log-scaling magnitudes in Tools/svdcolmap.

	* Added a new tool to reimage a DCD by molecule.

	* Added AtomicGroup::apply() to call a functor or function pointer
	on each Atom in an AtomicGroup.

	* Changed dcdwriter so that it no longer requires you to specify
	the number of frames that will be written.  Instead, it will
	automatically update the header with the current number of frames
	and then append the frame to the end of the trajectory.<|MERGE_RESOLUTION|>--- conflicted
+++ resolved
@@ -1,25 +1,3 @@
-<<<<<<< HEAD
-2014-07-31    <alan@membrane.urmc.rochster.edu>
-    * Added support for periodic boxes in Tinker XYZ and arc files
-
-2014-07-18    <tromo@hill.urmc-sh.rochester.edu>
-
-	* Released 2.1.3
-
-2014-07-17    <tromo@hill.urmc-sh.rochester.edu>
-
-	* Fixed bug in rebond that created bonds from subset atoms to themselves
-
-2014-07-16    <tromo@hill.urmc-sh.rochester.edu>
-
-	* Changed chist tool to operate in either cumulative or windowed
-	mode... 
-	
-
-2014-06-18    <alan@membrane.urmc.rochester.edu>
-	* in merge-traj, added support for separate selections to recenter
-	in xy and z
-=======
 2014-08-11  Tod Romo  <tromo@gorgoneion>
 
 	* Changed DCDWriter::framesWritten() to return an unsigned int
@@ -48,14 +26,35 @@
 	the basename and a dotted suffix.
 	* Added OutputTrajectoryOptions class.
 
+2014-07-31    <alan@membrane.urmc.rochster.edu>
+    * Added support for periodic boxes in Tinker XYZ and arc files
+
+	
 2014-07-30    <tromo@hill.urmc-sh.rochester.edu>
 
 	* Added support for getting the step and time for the currently
 	read XTC frame.
 	* Added support for calculating the timestep (time per step) from
 	an XTC trajectory
->>>>>>> 3b2fc856
-
+
+2014-07-18    <tromo@hill.urmc-sh.rochester.edu>
+
+	* Released 2.1.3
+
+2014-07-17    <tromo@hill.urmc-sh.rochester.edu>
+
+	* Fixed bug in rebond that created bonds from subset atoms to themselves
+
+2014-07-16    <tromo@hill.urmc-sh.rochester.edu>
+
+	* Changed chist tool to operate in either cumulative or windowed
+	mode... 
+
+2014-06-18    <alan@membrane.urmc.rochester.edu>
+	* in merge-traj, added support for separate selections to recenter
+	in xy and z
+
+	
 2014-06-16    <tromo@hill.urmc-sh.rochester.edu>
 
 	* Removed center-model (this had been deprecated back in 2011)
