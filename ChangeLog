--- conflicted
+++ resolved
@@ -1,15 +1,13 @@
-<<<<<<< HEAD
-2018-10-23  Alan Grossfield <alan>
-	* Further change to order_params -- I decided the previous version could
-	  produce odd answers if there are a small number of chains selected.
-	  
-=======
+
 2018-10-26  Alan Grossfield <alan>
 
 	* Added new option --postcenter to merge_traj, to improve reimaging in
 	  challenging cases.
 
->>>>>>> 8f6b5b8c
+2018-10-23  Alan Grossfield <alan>
+    * Further change to order_params -- I decided the previous version could
+      produce odd answers if there are a small number of chains selected.
+
 2018-10-18  Alan Grossfield <alan>
 
 	* Major change in order_params. A previous change to take the absolute value
