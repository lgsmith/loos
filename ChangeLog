<<<<<<< HEAD
=======
2010-07-27    <tromo@spade.biophysics.rochester.edu>

	* Added a tool for perturbing structures randomly
	* Added a new tool for computing ENM fluctuations and mapping them
	onto a structure (eigenflucc).
	* Deprecated the flucc2b tool
	* Fixed minor issues in h-bonding tools and improved help
	messages.
	* Added covariance overlap tool
	* Fixed issue in AtomicGroup::superposition where failures in the
	alignment code would not get caught.
	* Changed svd tool to use doubles rather than floats.  This is in
	part to address a bug in MacOS 10.6 that causes the SVD to fail
	without flagging it as an error.  This only seemed to occur in
	certain rare circumstances (e.g. multiple, very similar
	trajectories).  Symptoms of the problem include non-orthogonal
	LSVs and no 6 zero-svals.
	* Added big-svd tool to compute the SVD of large systems.  It uses
	floats rather than doubles.  More importantly, if A is m x n, then
	the RSV matrix V would be n x n, which can be huge.  Here, only
	the first m columns of V are computed.
	* Fixed bug in writing of internally transposed matrices.
	* Deprecated the use of the transpose flag in ACSII matrices
	(i.e. in the file format)
	* Fixed bug in the Matrix code that affected large matrices
	(i.e. where m * n >= 2^32)
	

2010-07-06    <tromo@spade.biophysics.rochester.edu>

	* Added support for some STL algorithms with TimeSeries
	(i.e. begin, end, and push_back)
	* Added a set of hydrogen-bonding analysis tools in
	Tools/HydrogenBonds

2010-06-22    <tromo@spade.biophysics.rochester.edu>

	* Added support for accesing the shared periodic box contained in
	an AtomicGroup.


2010-06-21    <alan@membrane.biophysics.rochester.edu>
	* Changed order_params to handle both 1- and 3-residue per lipid
	  formats. Verified works for new and old CHARMM parameters.
	
2010-06-11    <tromo@spade.biophysics.rochester.edu>

	* Fixed library link order for linux.  Will now correctly link
	against ATLAS first, then LAPACK...
	
2010-06-02    <tromo@spade.biophysics.rochester.edu>

	* Fixed bug in AtomicGroup::perturbCoords() where the directions
	picked were not actually uniform on the sphere.

2010-04-22    <tromo@spade.biophysics.rochester.edu>

	* Changed build system to handle installing pre-build docs
	better.  Note that the existing installed docs dir will be
	removed, then the pre-built will be copied into its place.

2010-04-07    <tromo@spade.biophysics.rochester.edu>

	* Changed SuperBlock in the ENM tools to catch and truncate
	negative spring constants

>>>>>>> 7ad3c34a
2010-03-24    <tromo@spade.biophysics.rochester.edu>

	* Changed VSA/ANM to accept user-defined HCA constants
	* Fixed bug in parser code where Debian systems didn't have EOF
	already defined.
	* Changed linux numerical code to use blas rather than cblas
	* Fixed SConstruct to make support for Ubuntu/SUSE better
	* Changed AtomicGroup::rmsd() to take a constant arg (i.e. it no
	longer implicitly sorts the corresponding AtomicGroup objects)
	* Changed porcupine tool to have fixed-length tips rather than
	proportional ones.
	* Changed porcupine tool to make tagging of altered atoms via
	altLoc optional.

2010-03-02    <tromo@spade.biophysics.rochester.edu>

	* Fixed bug in DescendingSort sort predicate causing it to sort
	ascending.

2010-02-20  Tod Romo  <tromo@gorgoneion-w>

	* Changed contact-time to filter target atoms so that only nearby
	atoms are considered in the all-to-all check.

2010-02-18    <tromo@spade.biophysics.rochester.edu>

	* Added center-molecule tool...a slightly more flexible tool for
	centering molecules than center-pdb
	* Added contact-time, a tool for computing the number of contacts
	between a "probe" selection and a set of "targets" over time, with
	various methods of normalizing the output.

2010-02-10  Tod Romo  <tromo@gorgoneion-w>

	* Changed PDB::fromAtomicGroup so that if the AtomicGroup has a
	periodic box, then the PDB's UnitCell is set to the same
	dimensions (with 90 degrees for all angles).  This will the be
	written out as a CRYST1 record.
	* Changed PDB::unitCell() so that the unitCell& it returns is a
	const.

2010-02-05    <tromo@spade.biophysics.rochester.edu>

	* Fixed bug in aligner that sometimes caused the target selection
	to not be correctly centered.  The frames were still aligned
	correctly, but the global center was not correctly applied.

2010-02-02    <tromo@spade.biophysics.rochester.edu>

	* Fixed bug in svd function that takes a vector of AtomicGroup's
	and when aligning is requested...the alignment transform is
	applied twice to each AtomicGroup.  No other svd calls were
	affected and no LOOS tools were affected by this.

2010-01-13    <tromo@spade.biophysics.rochester.edu>

	* Changed ENM code so that the Hessian construction is in its own
	module.
	* Fixed numerous problems in VSA code.  It now works correctly
	(i.e. gives mass-weighted eigenvectors).  It can also be run in a
	unit-mass mode.
	* Added support for various forms of weighting in the Hessian.

2009-12-28    <tromo@spade.biophysics.rochester.edu>

	* Added support for doctoring PDB files to include masses
	(i.e. new tools in ElasticNetworks)
	* Changed matrix code to support single or double precision
	matrices through overloading.
	* Changed permutation and overlap codes to be template-based, so
	will work with any Matrix form (though you cannot mix and match
	them).
	* Changed ENM tools to use double precision and high precision in
	ASCII output...

2009-12-07    <tromo@spade.biophysics.rochester.edu>

	* Changed DCDWriter substantially...  It no longer uses a
	StreamWrapper, but manages its own iostream*.  Optional flag to
	constructors control whether the iostream* is deleted on
	destruction or not.
	* Added ability to use DCDWriter to append to an existing DCD.
	* Added merge-dcd tool (alan)

2009-12-02    <alan@membrane.biophysics.rochester.edu>

	* Changed correl method in TimeSeries so normalization is now optional

2009-11-13    <tromo@spade.biophysics.rochester.edu>

	* Fixed bug in enmovie tool where bond connectivity was not
	cleared before writing the reference PDB.  The reference PDB is
	also renumbered to correctly match the output DCD.

2009-11-10    <tromo@spade.biophysics.rochester.edu>

	* Upgrades to rebond tool.  See tool help for details.
	* Fixed bug in svd tool requiring a valid alignment selection even
	if no aligning was done.
	* Fixed bug in extractCoords() causing it to fail for any
	invocation
	* Added covariance and subspace overlap functions

2009-11-05    <tromo@spade.biophysics.rochester.edu>

	* Changed anm and gnm tools to not write out the right singular
	vectors (as it's unlikely these would actually be needed)

2009-11-04    <tromo@spade.biophysics.rochester.edu>

	* Changed exposure so that it can now operate over a range of frames

	* Changed porcupine to use new-style command-line flags

	* Added a VSA (vibrational subsystem analysis) tool

	* Changed the enmovie tool to be a little more generic and
	useful.  See the help information regarding how its invocation has
	changed.

	* Changed the output of the ENM tools...  For ENM results, the
	smallest non-zero eigenvalue corresponds to the lowest frequency
	motion.  These came at the end of the output from the ENM tools,
	which can cause confusion.  We therefore now sort the eigenpairs
	so that the smallest (i.e. lowest frequency) come first.  The zero
	modes are not stripped off.

	* Added a set of generic sorting functions that will sort a
	container and return a vector giving the indices that can be used
	to permute the container into the sorted order.  This is useful
	for doing things like sorting multiple containers based on the
	contents of one.

	* Added a suite of overloaded operators and support functions for
	operations on matrices.  Note: these are for quick-n-dirty tool
	development.  If you want performance or efficiency, you're
	strongly encouraged to look for a better method for implementing
	your linear algebra code.

	* Added alignto tool that aligns a trajectory to a given reference
	structure.
	

2009-10-20    <tromo@spade.biophysics.rochester.edu>

	* Fixed bug in subsetter that caused reimaging to ONLY be
	performed if centering was turned on.

	* Fixed bug in subsetter that caused bonds to not be cleared when
	subsetting...
	

	* Changed exposure to default to reimaging distances.  Also
	changed how the flag is set.  "-R 1" turns reimaging on (the
	default) and "-R 0" turns it off.

2009-10-10  Tod Romo  <tromo@gorgoneion>

	* Changed AtomicGroup::principalAxis() to automatically scale the
	returned eigenvalues by the number of atoms used in the
	calculation.  Previously, the UNSCALED eigenvalues were returned.

2009-10-09    <tromo@spade.biophysics.rochester.edu>

	* Added AtomicGroup::splitByName() which returns a std::map
	mapping unique atom names to an AtomicGroup containing only those
	atoms (by Alan)

	* Added support for a LOOS family of exceptions in exception.hpp.
	LOOS will gradually migrate to using LOOSError derived exceptions
	for errors that are specific to LOOS...

	* Fixed bug where readFrame() incorrectly returned a false on the
	first frame of an Amber restart file.

2009-10-06    <tromo@spade.biophysics.rochester.edu>

	* Fixed a bug where segname was not properly handled as a synonym
	for segid...

2009-09-23    <tromo@spade.biophysics.rochester.edu>

	* Fixed a bug in the CCPDB and PDBTraj classes when using
	updateGroupCoords with an AtomicGroup that is a subset of the
	model that corresponds to the trajectory.  Previously,
	updateGroupCoords simply copies coordinates directly into the
	passed AtomicGroup.  If the AtomicGroup is a subset, however, this
	would result in incorrect coordinates.  This has been fixed so
	that if the passed AtomicGroup is the same size as the one used to
	create the Trajectory, then the coordinates are copied straight as
	before.  However, if the passed AtomicGroup is a different size,
	then the atom id's are assumed to be indices (+1) into the
	trajectory frame.

2009-09-21    <tromo@spade.biophysics.rochester.edu>

	* Fixed install target--was missing trr.hpp

2009-09-03  Tod Romo  <tromo@gorgoneion>

	* Fixed bug in DCD::updateGroupCoords where the upper-bounds check
	on atomid's was incorrect.
	* Fixed problem with spurious complete rebuilds of LOOS by SCons
	* Changed rmsds so it can work with a subset of frames from the
	trajectory
	* Fixed bug in box size reported by bounding tool
	* Updates to several tools to be consistent with contemporary LOOS
	style
	* SVD now only writes out the non-zero RSV's (i.e. those that have
	non-zero singular values).
	* Added a "not" operator to the selection language.  This can be
	used in lieu of the '!' character, so you don't have to worry
	about shells munging it.
	* Changed the parseAsString<> family to explicitly initialize
	return values to 0 and return this on an error, rather than rely
	on the default type initialization.
	* Added hybrid-36 support for PDBs.  See
	http://cci.lbl.gov/hybrid_36 for more details.  LOOS internally
	translates the hybrid-36 codes into integers.  LOOS does not yet
	support the 2-char chainId.
	* Fixed bug affecting writeAsciiMatrix() when using a dense matrix
	and only writing out a subset of the matrix.  The size of the
	sub-matrix encoded in the output metadata was incorrect.

2009-08-10    <tromo@spade.biophysics.rochester.edu>

	* Added support for Gromacs TRR files.  The reader can handle
	either double or single precision TRR files, but internally, all
	data is converted into doubles (or GCoords).

2009-08-04    <tromo@spade.biophysics.rochester.edu>

	* Added safety check in DCDWriter that prevents modifying the
	header (such as adding new title lines to it) once it has been
	written to the trajectory.

2009-08-03  Tod Romo  <tromo@gorgoneion-w>

	* Changed the Fmt formatter will now truncate output so that it is
	never greater than the requested field-width.
	* Added fixedSizeFormat() to aid creating text fields for output
	that will be truncated to their max size.
	* Changed PDB and GRO reading code so if there are >= 100,000
	atoms read in, they will be renumbered to be monotonically
	increasing.
	* Changed PDB output code to have fixed field-widths (i.e. maximum
	field widths).  LOOS now adhears closer to the PDB v2.2 spec with
	the exception that residue names are 4-characters long.

2009-07-31    <tromo@spade.biophysics.rochester.edu>

	* Added utility functions for extracting type-specific records
	from a string (loos::parseStringAs<>()).  This is useful if you
	need to extract columns from a line of input, for example.
	* Changed the underlying stream type in all trajectories from
	fstream to iostream.  This should not break anything unless you've
	written your own Trajectory subclass.  This really should have
	been an iostream in the first place so that it doesn't matter what
	kind of stream you're passing to the Trajectory classes (i.e. it
	could just as easily be a stringstream).
	* Fixed a couple of trajectory subclasses (such as AmberTraj) that
	didn't provide a constructor with a stream.
	* Changed the Trajectory subclasses to move the implementation
	functions to be private.  These really should not have been
	exposed in the first place.  This does have the potential to break
	code that was relying on the internals of the subclasses.
	* Added an XDR class for simulating the rpc/xdr library, but it's
	templated so it has a [hopefully] easier API and it works with C++
	streams.
	* Added support for Gromacs .gro and .xtc (single-precision only)
	files.  Note:  coordinates are transformed into Angstroms!

2009-07-08    <tromo@spade.biophysics.rochester.edu>

	* Added some new bits to Atoms that can be set/queried by the
	programmer...  flagbit, and usr1bit through usr3bit.

2009-07-07    <tromo@spade.biophysics.rochester.edu>

	* Added support for testing atom equality using the binary
	predicates: AtomEquals and AtomCoordsEquals
	* Added support for testing whether an AtomicGroup contains an
	atom or another group via the AtomicGroup::contains() member
	function.  This function can take an atom-comparison policy, or
	use the default AtomEquals (which just compares names, ids, and
	segids)
	* Changed AtomicGroup::intersect() to now use an atom comparison
	policy rather than comparing the pAtom addresses.
	* Readded ubuntu-specific check.
	

2009-07-01    <tromo@spade.biophysics.rochester.edu>

	* Fixed bug in AtomicGroup::findBonds().  Changed default distance
	threshold to 1.25 \AA.
	* Added support for reimaging in subsetter
	* Added support for multiple verbosity levels in subsetter
	* Changed PDB output to now prune the connectivity output if atoms
	are missing...this means you do not nead to clearBonds() prior to
	writing out a PDB.

2009-06-29    <tromo@spade.biophysics.rochester.edu>

	* Added AtomicGroup::findBonds() to perform a distance-based
	search... 

2009-06-22    <tromo@spade.biophysics.rochester.edu>

	* Changed subsetter to permit numerical sorting of the input
	trajectory files.  The sort key can be extracted by using either a
	scanf-style format or a regular expression.
	* Fixed bug in subsetter where verbosity was always turned on.
	* Changed the centroid reporting in trajinfo to report the
	centroid of a selection.
	* Changed the size of the test PDB file so it's much more
	reasonably sized.
	* Changed test code to reflect changes in PDB test file, including
	updating of expected test output.

2009-06-18    <tromo@spade.biophysics.rochester.edu>

	* Changed the specs for classes derived from the Trajectory
	class.  All derived classes must now ensure that the first frame
	of the trajectory is read in and cached as part of their
	initialization.  In order to keep the readFrame() iterator from
	skipping the first frame, the derived classes must also set the
	cached_first flag.
	* Added support for Tinker format in the factory functions.
	* Added centerOfElectrons() method to AtomicGroup (by Alan)
	* Fixed bug in subsetter where out-of-range frame indices caused a
	seg-fault.
	* Changed bounding to report periodic box size (not just the
	extents).
	* Added renum-pdb tool to renumber a model
	* Added an AtomNameSelector() that will select an atom with the
	passed name.  AtomNameSelector("CA") should be used instead of
	CAlphaSelector(), which is now deprecated.
	* Removed ubuntu-specific build check, given the new build
	protocol for ubuntu (see the Doxygen docs for more information)
	

2009-05-15    <tromo@spade.biophysics.rochester.edu>

	* Added support for Amber RST and INPCRD files as a single-frame
	trajectory.  This is handled transparently by createTrajectory()
	* Changed the Trajectory interface slightly...  Seeking and
	rewinding now use non-virtual inheritance so that conditions can
	be imposed on the function invocation (namely to invalidate the
	cached_first flag).  This change SHOULD be transparent

2009-05-13    <tromo@spade.biophysics.rochester.edu>
	* Fixed problem with averager where it was caching all frames of
	the trajectory.  It will now scan through the trajectory so it
	wont swap with large files...
	* Fixed some issues with the SConstruct
	* Added a revision tag to the build/tool output when building from
	the trunk.
	* Added a check for building with ubuntu because of a potential
	problem with atlas not linking with gfortran
	* Added AtomicGroup::splitByResidue()
	* Added tool to calculate ramachandran plots for proteins and RNA
	

2009-04-03    <tromo@spade.biophysics.rochester.edu>
	* Fixed bug in averager that caused it NOT to respect the range of
	trajectory frames given on the command-line

2009-03-20    <tromo@spade.biophysics.rochester.edu>
	* Added tool "drifter" to look at centroid drift
	* Added tool "porcupine" to generate porcupine models from SVD/ENM
	results.

2009-03-11    <tromo@spade.biophysics.rochester.edu>
	* Added a number of support/utility functions to read a whole
	trajectory in, to align/average over specific frames in a
	trajectory, and an SVD function that is a front-end to
	Atlas/Accelerate.

2009-03-09    <tromo@spade.biophysics.rochester.edu>

	* Fixed bug in rmsds that caused incorrect average rmsd calculation

2009-02-24    <tromo@spade.biophysics.rochester.edu>

	* Added a set of classes for providing flexible progress updates
	to the user.  See the Doxygen docs for the ProgressCounter class
	for more information.  See Tools/rmsds.cpp for an example of how
	to use the new classes.
	* Removed BOOST_FOREACH usage.  This solves a compatability issue
	with older versions of BOOST.

2009-02-20    <tromo@gorgoneion-w>

	* Added rotamer tool to calculate chi-1, chi-2 torsion angles over
	time...
	* Added Elastic Network Model tools (ANM/GNM)
	* Added rmsfit tool to superimpose two structures
	* rmsds tool now reports simple statistics for the matrices it
	constructs
	* Added install target for SCons...
	* Added support for building a shared-library version of LOOS
	

2009-02-17    <tromo@spade.biophysics.rochester.edu>

	* Fixed potential issue with histogram size/bounds for rdf
	tools... 

2009-02-16    <tromo@gorgoneion>

	* Fixed bug in aligner when centering the trajectory and when
	using different alignment and transformation subsets...

2009-02-09    <tromo@spade.biophysics.rochester.edu>

	* Added profile=1 build option for inserting profiling flags
	* Added more sensible error message from the auto-file-type
	divination code in the factory functions.
	* Changed subsetter so that the centering selection is applied to
	the subset rather than the model...it doesn't make much sense to
	center on something that's not in the output...

2009-02-06    <tromo@spade.biophysics.rochester.edu>

	* Added box override/setting to subsetter
	* Fixed problem with DCDWriter not writing out rectangular angles
	for unit cells by default.
	* Added more diagnostics to dcdinfo
	* Fixed bug in several tools that could cause an error when
	using a PSF for the model and applying a selection to it.
	* Added verification of the number of frames in a trajectory with
	trajinfo.
	* Added optional centroid reporting for trajinfo
	* Added improved error-checking when using
	loos::averageStructure().  This catches cases where a trajectory
	header and the physical trajectory have differing number of
	frames.
	* Added generic byte-swapping templated function to utils.hpp
	

2009-02-05    <tromo@spade.biophysics.rochester.edu>

	* Added tool to concatenate atoms together from a trajectory into
	a single PDB (for visualizing distributions of atoms over time)
	* Added ability to give a selection (subset) in frame2pdb
	* Added trajinfo tool to return information about generic
	trajectories
	* Added blurrogram.pl, a PERL program for automatically generating
	"blurrograms" suitable for visualizing in Pymol
	* Changed the svd tool to always write out an average structure
	* Changed the way LOOS parses range lists so it can now take a
	vector of strings representing ranges and parse all of them
	together.  A non-templated parseRangeList() is still retained for
	legacy code.
	* Changed subsetter so that it can now accept a list of arbirary
	ranges of frames to extract or, alternativey, a stride
	(step-size).  Subsetter can now also take multiple input
	trajectories and combine them (a la catdcd).  NOTE: this means the
	command-line syntax has changed...  You specify the output prefix
	FIRST, then the model, followed by the list of input trajectories.
	* Changed the DCD class so it now automatically detects non-native
	endian files and byte-swaps them on input.  Note that the
	DCDWriter will still only write out DCD's in the native format.
	* Fixed bug in rmsd2ref where the default alignment selection had
	a typo...
	* Added AtomicGroup::merge() function to find the union of two
	groups

2009-01-21    <alan@spade.biophysics.rochester.edu>

	* Added translate member function to AtomicGroup for convenience
	* Added recenter-trj tool to center trajectories
	* Changed DCDWriter to explicitly flush the output after every
	frame is written.

2009-01-19    <tromo@spade.biophysics.rochester.edu>

	* Added Atom::isBoundTo() to check whether or not one atom is
	bound to another
	* Fixed severe bug in reading Amber prmtop files that resulted in
	incorrect connectivity information.

2009-01-14    <tromo@spade.biophysics.rochester.edu>

	* Fixed bug in aligner where average structure was not correctly
	computed unless --rmsd was used
	* Added warning in svdcolmap when b's will go negative (and
	clamped them to 0)
	* Added the --terms command-line option back to svd

2009-01-02    <tromo@gorgoneion>

	* Fixed bug in build for MacOS X 10.5 (missing types)
	* Fixed bug in aligner where the PDB that's written out was not
	centered despite giving it the "--center" flag.

2008-12-22    <tromo@spade.biophysics.rochester.edu>

	* Changed the sparse matrix policy to use the GNU provided
	hash_map rather than the tr1::unordered_map if you're using
	gcc-4.0.1.  This is to work around an issue with the
	tr1::unordered_map implementation in gcc-4.0.1.

2008-12-18    <tromo@gorgoneion>

	* Fixed moderately severe bug when reading Amber trajectories by
	using readFrame(i) rather than readFrame().

2008-12-18    <tromo@spade.biophysics.rochester.edu>

	* Changed loos::createSystem() so that it will automatically look
	for a coordinate file if passed an Amber prmtop file.  If found,
	it will load those coordinates in.

2008-12-17    <tromo@spade.biophysics.rochester.edu>

	* Changed PDB output to allow for >= 100000 atoms/residues.  The
	catch is that this is a hack and will exclude altloc/chainid
	info.  However, the output PDBs are readable by pymol...

	* Matrix output now uses a formatting functor so you can adjust
	the output precision, or do whatever you want to with it...

	* Added tool for torsion timeseries (alan)

	* Changed AtomicGroup::splitByMolecule() to automatically sort
	each returned AtomicGroup...this solves a problem when use
	splitByMolecule() and then try to match the molecules with a DCD
	that's being written.
	

	

2008-12-12    <tromo@spade.biophysics.rochester.edu>

	* Fixed bug in AtomicGroup::PrincipalAxes() where coord array was
	deleted incorrectly...

2008-12-09    <tromo@spade.biophysics.rochester.edu>

	* Moved ALMOST everything into loos namespace, save for the
	lexer.
	* Fixed problem with SCons not regenerating lex/yacc output
	properly with the reparse=1 option
	* Removed top-level typdefs for uint/ulong (assuming they're part
	of the default set of typedefs)
	* Changed the SConstruct so that it tests for ulong/uint and
	defines appropriate flags for loos.  This is in case your system
	doesn't define one or the other.

2008-12-08    <tromo@spade.biophysics.rochester.edu>

	* Moved most of the internal classes/routines related to the
	parsing system into the loos::internal namespace.

2008-12-05    <tromo@gorgoneion-w>

	* Moved Matrix classes into loos::Math namespace

2008-12-05    <tromo@gorgoneion.urmc-sh.rochester.edu>

	* Added a new matrix class
	* Changed matrix IO to use the new templated function calls rather
	than the polymorphic writer/reader classes.
	* Removed injection of boost namespace into top-level by LOOS
	* Changed ensemble functions to take a pTraj (pointer to a
	trajectory) rather than a reference to a Trajectory object.
	* Added boost_program_options to the libs that must be linked
	against (and in the custom.py-proto)
	* Changed the svd tool to always write the map out, and the
	default naming scheme has been changed slightly (it will default
	to the base-name of the input trajectory unless you explicitly
	specify a prefix).
	

2008-12-04    <tromo@spade.biophysics.rochester.edu>

	* Changed Tools/aligner to write out the average structure as the
	PDB corresponding to the aligned DCD rather than just taking the
	first frame of the trajectory.

2008-11-25    <tromo@spade.biophysics.rochester.edu>

	* Changed AtomicGroup::splitByMolecule() to short-circuit if the
	group has no bond connectivity and return a vector with the entire
	group as its only member.
	* Changed Tools/reimage-by-molecule to be more generic in what
	types of files it will take.  Since you could now give it a file
	without connectivity, it detects this and warns the user...
	* Added subsetter tool to pull out a subset from a trajectory.

2008-11-21    <tromo@spade.biophysics.rochester.edu>

	* Changed BadConnectivity exception to inherit from runtime_error.
	Now accepts a string to stick into what().
	* Changed CONECT record reading to use fixed field widths
	* Changed PDB read code to keep track of what unknown records have
	been seen, so warnings are only emitted once for each unique
	unknown record.

2008-11-03    <alan@spade.biophysics.rochester.edu>

	* Fixed bug in crossing-waters tool where the entry side of the
	water was never set.

2008-10-31    <tromo@spade.biophysics.rochester.edu>

	* Fixed bug in Atom::clearPropertyBit() that caused it to
	incorrectly toggle other bits (and not always clear the bit it
	meant to).  This primarily affected the aligner tool.

2008-10-27    <tromo@spade.biophysics.rochester.edu>

	* Changed the internal has used in LOOS from SGI's hash_set to
	tr1::unordered_set.  This means that any code that relied on loos
	automatically included ext/hash_set will now need to either switch
	to using the tr1 equivalent, or explicitly include the hash_set
	header...

2008-10-23    <tromo@gorgoneion.urmc-sh.rochester.edu>

	* Added helix_kink tool
	* Fixed problem with PDB output with 10,000 residues or more
	* Fixed problem with automatically using loos namespace.  LOOS
	clients should either use fully qualified names for things in the
	loos namespace, or add a "using namespase loos" statement.
	* Added HeavySolventSelector to get non-hydrogen water atoms
	* Changed tools to use new convenience functions and factory
	functions.

2008-10-21    <tromo@spade.biophysics.rochester.edu>

	* Updated contacts to use any model filetype and any trajectory type.

2008-10-20    <tromo@spade.biophysics.rochester.edu>

	* Fixed MAJOR bug in DCDWriter that caused output periodic box
	sizes be set to (1,1,1).

2008-10-15    <tromo@spade.biophysics.rochester.edu>

	* Added AtomicGroup::clearBonds() to wipe out connectivity in a group.
	* Fixed problem in writing PDBs with bonds to missing atoms.
	Bonds are now deferenced prior to writing.  NOTE that this now
	means the PDB is no longer const when written and it will be sorted...

2008-10-14    <tromo@spade.biophysics.rochester.edu>

	* Fixed bug in width of CONECT record fields
	* Added check in PDB output to not append CONECT records if there
	are atomid's >99999 to prevent field overflow.
	* Added rudimentary support for extracting a Coord<T> from a stream.
	* Fixed bug in DCD trajectories affecting seeking frames
	* Fixed bug in DCD trajectories potentially affecting reading the
	number of frames in a trajectory that comes from NAMD.

2008-09-30    <tromo@spade.biophysics.rochester.edu>

	* Changed AtomicGroup::select() to be a const function
	* Added loos::selectAtoms() to parse a selection string and apply
	it to an AtomicGroup.

2008-09-19    <tromo@spade.biophysics.rochester.edu>

	* Added support for writing out CONECT records for PDBs
	* Fixed bug in Atom::checkProperty() that caused erroneous results

2008-09-08    <tromo@spade.biophysics.rochester.edu>

	* Added autocorrelation function to time-series class (Alan)

	* Added tool to compute probability dbn of radius of gyration (Alan)

	* Changed rmsd2avg tool to rmsd2ref tool since it now supports
	using an external reference structure.

	* Fixed another small bug in iterative alignment that affects
	groups that were not already close to their centroid.

2008-08-11    <tromo@spade.biophysics.rochester.edu>

	* Major reorganization of Trajectory class.  The class now uses a
	template pattern for reading frames in addition to being an
	interface.  This makes it even easier to extend.  See the Docs for
	more details.

	* Added CCPDB class for ConCatenated PDBs.  You can now treat
	these as a Trajectory.

	* Added PDBTraj class for handling non-contiguous PDBs as a
	trajectory.  Provide it with a printf-style format for generating
	frame names and a range of frame numbers to use, and it will allow
	you to access them as a Trajectory.

	* Added TinkerArc class for treating TinkerArc files (concatenated
	XYZ files) as a Trajectory.

	* Fixed problem with namespace collision with Boost in
	Tools/svd.cpp

	* Changed Atom defaults to initialize atomid and resid to 1,
	rather than -1.

2008-08-05    <tromo@spade.biophysics.rochester.edu>

	* Added tool to compute the RMSD between a selection and its
	average structure over the course of a trajectory.

2008-08-04    <tromo@spade.biophysics.rochester.edu>

	= BUGS =
	
	* Fixed problem with LOOS-wide typedefs affecting MacOS 10.5

	* Fixed minor bugin Atom class where setting coordinates using a
	GCoord ref doesn't correctly set the coords-bit,
	i.e. "foo.coords() = c;" will not register that the coords have
	been set.

	* Fixed minor bug in Tools/aligner where the first frame of the
	output DCD was not transformed.

	* Fixed moderate bug in AtomicGroup::splitByMolecule() where the
	PeriodicBox was not propagated beyond the first group split.

	* Fixed moderate bug in Tools/svdcolmap that affected certain
	instances of using atomid maps.

	* Fixed severe bug in loos::iterativeAlignment() where the
	returned vector<XForms> were incorrect.  The passed ensemble of
	AtomicGroups were correctly transformed, but anything that used
	the XForms would be affected to varying degrees.

	= NEW & IMPROVED =
	
	* Added improved self-tests for alignment routines.

	* Added support for log-scaling magnitudes in Tools/svdcolmap.

	* Added a new tool to reimage a DCD by molecule.

	* Added AtomicGroup::apply() to call a functor or function pointer
	on each Atom in an AtomicGroup.

	* Changed dcdwriter so that it no longer requires you to specify
	the number of frames that will be written.  Instead, it will
	automatically update the header with the current number of frames
	and then append the frame to the end of the trajectory.<|MERGE_RESOLUTION|>--- conflicted
+++ resolved
@@ -1,5 +1,3 @@
-<<<<<<< HEAD
-=======
 2010-07-27    <tromo@spade.biophysics.rochester.edu>
 
 	* Added a tool for perturbing structures randomly
@@ -66,7 +64,6 @@
 	* Changed SuperBlock in the ENM tools to catch and truncate
 	negative spring constants
 
->>>>>>> 7ad3c34a
 2010-03-24    <tromo@spade.biophysics.rochester.edu>
 
 	* Changed VSA/ANM to accept user-defined HCA constants
